cmake_minimum_required (VERSION 3.10)
project (HDF5_TOOLS_TEST_H5LS C)

#-----------------------------------------------------------------------------
# If plugin library tests can be tested
#-----------------------------------------------------------------------------
set (HDF5_TOOL_PLUGIN_LIB_CORENAME         "dynlibls")
set (HDF5_TOOL_PLUGIN_LIB_NAME             "${HDF5_EXTERNAL_LIB_PREFIX}${HDF5_TOOL_PLUGIN_LIB_CORENAME}")
set (HDF5_TOOL_PLUGIN_LIB_TARGET           ${HDF5_TOOL_PLUGIN_LIB_CORENAME})

add_library (${HDF5_TOOL_PLUGIN_LIB_TARGET} SHARED dynlib_ls.c)
set_property(TARGET ${HDF5_TOOL_PLUGIN_LIB_TARGET} APPEND PROPERTY INCLUDE_DIRECTORIES "${HDF5_SRC_DIR};${HDF5_BINARY_DIR}")
TARGET_C_PROPERTIES (${HDF5_TOOL_PLUGIN_LIB_TARGET} SHARED " " " ")
target_link_libraries (${HDF5_TOOL_PLUGIN_LIB_TARGET} ${HDF5_TEST_LIB_TARGET})
H5_SET_LIB_OPTIONS (${HDF5_TOOL_PLUGIN_LIB_TARGET} ${HDF5_TOOL_PLUGIN_LIB_NAME} SHARED "LIB")

<<<<<<< HEAD
  add_library (${HDF5_TOOL_PLUGIN_LIB_TARGET} SHARED dynlib_ls.c)
  TARGET_C_PROPERTIES (${HDF5_TOOL_PLUGIN_LIB_TARGET} SHARED " " " ")
  target_link_libraries (${HDF5_TOOL_PLUGIN_LIB_TARGET} ${HDF5_TEST_LIB_TARGET})
  H5_SET_LIB_OPTIONS (${HDF5_TOOL_PLUGIN_LIB_TARGET} ${HDF5_TOOL_PLUGIN_LIB_NAME} SHARED "LIB")

  # make plugins dir
  file (MAKE_DIRECTORY "${CMAKE_BINARY_DIR}/plugins")
  #-----------------------------------------------------------------------------
  # Copy plugin library to a plugins folder
  #-----------------------------------------------------------------------------
  add_custom_command (
      TARGET     ${HDF5_TOOL_PLUGIN_LIB_TARGET}
      POST_BUILD
      COMMAND    ${CMAKE_COMMAND}
      ARGS       -E copy_if_different
          "$<TARGET_FILE:${HDF5_TOOL_PLUGIN_LIB_TARGET}>"
          "${CMAKE_BINARY_DIR}/plugins/$<TARGET_FILE_NAME:${HDF5_TOOL_PLUGIN_LIB_TARGET}>"
  )
=======
# make plugins dir
file (MAKE_DIRECTORY "${CMAKE_BINARY_DIR}/plugins")
#-----------------------------------------------------------------------------
# Copy plugin library to a plugins folder
#-----------------------------------------------------------------------------
add_custom_command (
    TARGET     ${HDF5_TOOL_PLUGIN_LIB_TARGET}
    POST_BUILD
    COMMAND    ${CMAKE_COMMAND}
    ARGS       -E copy_if_different
        "$<TARGET_FILE:${HDF5_TOOL_PLUGIN_LIB_TARGET}>"
        "${CMAKE_BINARY_DIR}/plugins/$<TARGET_FILE_NAME:${HDF5_TOOL_PLUGIN_LIB_TARGET}>"
)
>>>>>>> 0cc480d9

include (CMakeTests.cmake)

include (CMakeTestsVDS.cmake)<|MERGE_RESOLUTION|>--- conflicted
+++ resolved
@@ -14,26 +14,6 @@
 target_link_libraries (${HDF5_TOOL_PLUGIN_LIB_TARGET} ${HDF5_TEST_LIB_TARGET})
 H5_SET_LIB_OPTIONS (${HDF5_TOOL_PLUGIN_LIB_TARGET} ${HDF5_TOOL_PLUGIN_LIB_NAME} SHARED "LIB")
 
-<<<<<<< HEAD
-  add_library (${HDF5_TOOL_PLUGIN_LIB_TARGET} SHARED dynlib_ls.c)
-  TARGET_C_PROPERTIES (${HDF5_TOOL_PLUGIN_LIB_TARGET} SHARED " " " ")
-  target_link_libraries (${HDF5_TOOL_PLUGIN_LIB_TARGET} ${HDF5_TEST_LIB_TARGET})
-  H5_SET_LIB_OPTIONS (${HDF5_TOOL_PLUGIN_LIB_TARGET} ${HDF5_TOOL_PLUGIN_LIB_NAME} SHARED "LIB")
-
-  # make plugins dir
-  file (MAKE_DIRECTORY "${CMAKE_BINARY_DIR}/plugins")
-  #-----------------------------------------------------------------------------
-  # Copy plugin library to a plugins folder
-  #-----------------------------------------------------------------------------
-  add_custom_command (
-      TARGET     ${HDF5_TOOL_PLUGIN_LIB_TARGET}
-      POST_BUILD
-      COMMAND    ${CMAKE_COMMAND}
-      ARGS       -E copy_if_different
-          "$<TARGET_FILE:${HDF5_TOOL_PLUGIN_LIB_TARGET}>"
-          "${CMAKE_BINARY_DIR}/plugins/$<TARGET_FILE_NAME:${HDF5_TOOL_PLUGIN_LIB_TARGET}>"
-  )
-=======
 # make plugins dir
 file (MAKE_DIRECTORY "${CMAKE_BINARY_DIR}/plugins")
 #-----------------------------------------------------------------------------
@@ -47,7 +27,6 @@
         "$<TARGET_FILE:${HDF5_TOOL_PLUGIN_LIB_TARGET}>"
         "${CMAKE_BINARY_DIR}/plugins/$<TARGET_FILE_NAME:${HDF5_TOOL_PLUGIN_LIB_TARGET}>"
 )
->>>>>>> 0cc480d9
 
 include (CMakeTests.cmake)
 
