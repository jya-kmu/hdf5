/* * * * * * * * * * * * * * * * * * * * * * * * * * * * * * * * * * * * * * *
 * Copyright by The HDF Group.                                               *
 * Copyright by the Board of Trustees of the University of Illinois.         *
 * All rights reserved.                                                      *
 *                                                                           *
 * This file is part of HDF5.  The full HDF5 copyright notice, including     *
 * terms governing use, modification, and redistribution, is contained in    *
 * the COPYING file, which can be found at the root of the source code       *
 * distribution tree, or in https://support.hdfgroup.org/ftp/HDF5/releases.  *
 * If you do not have access to either file, you may request a copy from     *
 * help@hdfgroup.org.                                                        *
 * * * * * * * * * * * * * * * * * * * * * * * * * * * * * * * * * * * * * * */

/*
 * This file contains function prototypes for each exported function in
 * the H5I module.
 */
#ifndef _H5Ipublic_H
#define _H5Ipublic_H

/* Public headers needed by this file */
#include "H5public.h"

/*
 * Library type values.  Start with `1' instead of `0' because it makes the
 * tracing output look better when hid_t values are large numbers.  Change the
 * TYPE_BITS in H5I.c if the MAXID gets larger than 32 (an assertion will
 * fail otherwise).
 *
 * When adding types here, add a section to the 'misc19' test in test/tmisc.c
 * to verify that the H5I{inc|dec|get}_ref() routines work correctly with it.
 *
 * NOTE: H5I_REFERENCE is not used by the library and has been deprecated
 *       with a tentative removal version of 1.12.0. (DER, July 2017)
 */
typedef enum H5I_type_t {
    H5I_UNINIT      = (-2),     /* uninitialized type                           */
    H5I_BADID       = (-1),     /* invalid Type                                 */
    H5I_FILE        = 1,        /* type ID for File objects                     */
    H5I_GROUP,                  /* type ID for Group objects                    */
    H5I_DATATYPE,               /* type ID for Datatype objects                 */
    H5I_DATASPACE,              /* type ID for Dataspace objects                */
    H5I_DATASET,                /* type ID for Dataset objects                  */
    H5I_ATTR,                   /* type ID for Attribute objects                */
<<<<<<< HEAD
    H5I_REFERENCE,              /* type ID for Reference objects                */
    H5I_VFL,                    /* type ID for virtual file layer               */
    H5I_VOL,                    /* type ID for virtual object layer             */
=======
    H5I_REFERENCE,              /* *DEPRECATED* type ID for Reference objects   */
    H5I_VFL,                    /* type ID for virtual file layer               */
>>>>>>> 99e44094
    H5I_GENPROP_CLS,            /* type ID for generic property list classes    */
    H5I_GENPROP_LST,            /* type ID for generic property lists           */
    H5I_ERROR_CLASS,            /* type ID for error classes                    */
    H5I_ERROR_MSG,              /* type ID for error messages                   */
    H5I_ERROR_STACK,            /* type ID for error stacks                     */
    H5I_NTYPES                  /* number of library types, MUST BE LAST!       */
} H5I_type_t;

/* Type of atoms to return to users */
typedef int64_t hid_t;
#define H5_SIZEOF_HID_T         H5_SIZEOF_INT64_T

/* An invalid object ID. This is also negative for error return. */
#define H5I_INVALID_HID         (-1)

/*
 * Function for freeing objects. This function will be called with an object
 * ID type number and a pointer to the object. The function should free the
 * object and return non-negative to indicate that the object
 * can be removed from the ID type. If the function returns negative
 * (failure) then the object will remain in the ID type.
 */
typedef herr_t (*H5I_free_t)(void*);

/* Type of the function to compare objects & keys */
typedef int (*H5I_search_func_t)(void *obj, hid_t id, void *key);

#ifdef __cplusplus
extern "C" {
#endif

/* Public API functions */

H5_DLL hid_t H5Iregister(H5I_type_t type, const void *object);
H5_DLL void *H5Iobject_verify(hid_t id, H5I_type_t id_type);
H5_DLL void *H5Iremove_verify(hid_t id, H5I_type_t id_type);
H5_DLL H5I_type_t H5Iget_type(hid_t id);
H5_DLL hid_t H5Iget_file_id(hid_t id);
H5_DLL ssize_t H5Iget_name(hid_t id, char *name/*out*/, size_t size);
H5_DLL int H5Iinc_ref(hid_t id);
H5_DLL int H5Idec_ref(hid_t id);
H5_DLL int H5Iget_ref(hid_t id);
H5_DLL H5I_type_t H5Iregister_type(size_t hash_size, unsigned reserved, H5I_free_t free_func);
H5_DLL herr_t H5Iclear_type(H5I_type_t type, hbool_t force);
H5_DLL herr_t H5Idestroy_type(H5I_type_t type);
H5_DLL int H5Iinc_type_ref(H5I_type_t type);
H5_DLL int H5Idec_type_ref(H5I_type_t type);
H5_DLL int H5Iget_type_ref(H5I_type_t type);
H5_DLL void *H5Isearch(H5I_type_t type, H5I_search_func_t func, void *key);
H5_DLL herr_t H5Inmembers(H5I_type_t type, hsize_t *num_members);
H5_DLL htri_t H5Itype_exists(H5I_type_t type);
H5_DLL htri_t H5Iis_valid(hid_t id);

#ifdef __cplusplus
}
#endif
#endif /* _H5Ipublic_H */
<|MERGE_RESOLUTION|>--- conflicted
+++ resolved
@@ -42,14 +42,9 @@
     H5I_DATASPACE,              /* type ID for Dataspace objects                */
     H5I_DATASET,                /* type ID for Dataset objects                  */
     H5I_ATTR,                   /* type ID for Attribute objects                */
-<<<<<<< HEAD
-    H5I_REFERENCE,              /* type ID for Reference objects                */
+    H5I_REFERENCE,              /* *DEPRECATED* type ID for Reference objects   */
     H5I_VFL,                    /* type ID for virtual file layer               */
     H5I_VOL,                    /* type ID for virtual object layer             */
-=======
-    H5I_REFERENCE,              /* *DEPRECATED* type ID for Reference objects   */
-    H5I_VFL,                    /* type ID for virtual file layer               */
->>>>>>> 99e44094
     H5I_GENPROP_CLS,            /* type ID for generic property list classes    */
     H5I_GENPROP_LST,            /* type ID for generic property lists           */
     H5I_ERROR_CLASS,            /* type ID for error classes                    */
