--- conflicted
+++ resolved
@@ -931,19 +931,11 @@
     H5O_msg_crt_idx_t *crt_idx);
 H5_DLL herr_t H5O_msg_encode(H5F_t *f, unsigned type_id, hbool_t disable_shared,
     unsigned char *buf, const void *obj);
-<<<<<<< HEAD
 H5_DLL void* H5O_msg_decode(H5F_t *f, H5O_t *open_oh, unsigned type_id,
-    const unsigned char *buf);
+    size_t buf_size, const unsigned char *buf);
 H5_DLL herr_t H5O_msg_delete(H5F_t *f, H5O_t *open_oh, unsigned type_id,
     void *mesg);
 H5_DLL herr_t H5O_msg_get_flags(const H5O_loc_t *loc, unsigned type_id, uint8_t *flags);
-=======
-H5_DLL void* H5O_msg_decode(H5F_t *f, hid_t dxpl_id, H5O_t *open_oh,
-    unsigned type_id, size_t buf_size, const unsigned char *buf);
-H5_DLL herr_t H5O_msg_delete(H5F_t *f, hid_t dxpl_id, H5O_t *open_oh,
-    unsigned type_id, void *mesg);
-H5_DLL herr_t H5O_msg_get_flags(const H5O_loc_t *loc, unsigned type_id, hid_t dxpl_id, uint8_t *flags);
->>>>>>> 7aa4eb1b
 
 /* Object metadata flush/refresh routines */
 H5_DLL herr_t H5O_flush_common(H5O_loc_t *oloc, hid_t obj_id);
@@ -975,13 +967,8 @@
 
 /* Fill value operators */
 H5_DLL herr_t H5O_fill_reset_dyn(H5O_fill_t *fill);
-<<<<<<< HEAD
 H5_DLL herr_t H5O_fill_convert(H5O_fill_t *fill, H5T_t *type, hbool_t *fill_changed);
-H5_DLL herr_t H5O_fill_set_latest_version(H5O_fill_t *fill);
-=======
-H5_DLL herr_t H5O_fill_convert(H5O_fill_t *fill, H5T_t *type, hbool_t *fill_changed, hid_t dxpl_id);
 H5_DLL herr_t H5O_fill_set_version(H5F_t * f, H5O_fill_t *fill);
->>>>>>> 7aa4eb1b
 
 /* Link operators */
 H5_DLL herr_t H5O_link_delete(H5F_t *f, H5O_t *open_oh, void *_mesg);
