/* * * * * * * * * * * * * * * * * * * * * * * * * * * * * * * * * * * * * * *
 * Copyright by The HDF Group.                                               *
 * Copyright by the Board of Trustees of the University of Illinois.         *
 * All rights reserved.                                                      *
 *                                                                           *
 * This file is part of HDF5.  The full HDF5 copyright notice, including     *
 * terms governing use, modification, and redistribution, is contained in    *
 * the files COPYING and Copyright.html.  COPYING can be found at the root   *
 * of the source code distribution tree; Copyright.html can be found at the  *
 * root level of an installed copy of the electronic HDF5 document set and   *
 * is linked from the top-level documents page.  It can also be found at     *
 * http://hdfgroup.org/HDF5/doc/Copyright.html.  If you do not have          *
 * access to either file, you may request a copy from help@hdfgroup.org.     *
 * * * * * * * * * * * * * * * * * * * * * * * * * * * * * * * * * * * * * * */

/*
 * Programmer:  Robb Matzke <matzke@llnl.gov>
 *              Monday, July 26, 1999
 */
#ifndef _H5FDprivate_H
#define _H5FDprivate_H

/* Include package's public header */
#include "H5FDpublic.h"

/* Private headers needed by this file */

/*
 * The MPI drivers are needed because there are
 * places where we check for things that aren't handled by these drivers.
 */
#include "H5FDmpi.h"            /* MPI-based file drivers		*/


/**************************/
/* Library Private Macros */
/**************************/

/* Length of filename buffer */
#define H5FD_MAX_FILENAME_LEN      1024


/****************************/
/* Library Private Typedefs */
/****************************/

/* File operations */
typedef enum {
    OP_UNKNOWN = 0,             /* Unknown last file operation */
    OP_READ = 1,                /* Last file I/O operation was a read */
    OP_WRITE = 2                /* Last file I/O operation was a write */
} H5FD_file_op_t;


/* Define structure to hold initial file image and other relevant information */
typedef struct {
    void *buffer;
    size_t size;
    H5FD_file_image_callbacks_t callbacks;
} H5FD_file_image_info_t;

/* Define default file image info */
#define H5FD_DEFAULT_FILE_IMAGE_INFO { \
    /* file image buffer */ NULL,       \
    /* buffer size */       0,          \
    { /* Callbacks */                   \
        /* image_malloc */      NULL,   \
        /* image_memcpy */      NULL,   \
        /* image_realloc */     NULL,   \
        /* image_free */        NULL,   \
        /* udata_copy */        NULL,   \
        /* udata_free */        NULL,   \
        /* udata */             NULL,   \
    }                                   \
}


/*****************************/
/* Library Private Variables */
/*****************************/


/******************************/
/* Library Private Prototypes */
/******************************/

/* Forward declarations for prototype arguments */
struct H5P_genplist_t;
struct H5F_t;

H5_DLL int H5FD_term_interface(void);
H5_DLL H5FD_class_t *H5FD_get_class(hid_t id);
H5_DLL hsize_t H5FD_sb_size(H5FD_t *file);
H5_DLL herr_t H5FD_sb_encode(H5FD_t *file, char *name/*out*/, uint8_t *buf);
H5_DLL herr_t H5FD_sb_decode(H5FD_t *file, const char *name, const uint8_t *buf);
H5_DLL void *H5FD_fapl_get(H5FD_t *file);
H5_DLL herr_t H5FD_fapl_open(struct H5P_genplist_t *plist, hid_t driver_id, const void *driver_info);
H5_DLL herr_t H5FD_fapl_close(hid_t driver_id, void *fapl);
H5_DLL herr_t H5FD_dxpl_open(struct H5P_genplist_t *plist, hid_t driver_id, const void *driver_info);
H5_DLL herr_t H5FD_dxpl_close(hid_t driver_id, void *dxpl);
H5_DLL hid_t H5FD_register(const void *cls, size_t size, hbool_t app_ref);
H5_DLL H5FD_t *H5FD_open(const char *name, unsigned flags, hid_t fapl_id,
		  haddr_t maxaddr);
H5_DLL herr_t H5FD_close(H5FD_t *file);
H5_DLL int H5FD_cmp(const H5FD_t *f1, const H5FD_t *f2);
H5_DLL haddr_t H5FD_alloc(H5FD_t *file, hid_t dxpl_id, H5FD_mem_t type, struct H5F_t *f,
    hsize_t size, haddr_t *align_addr, hsize_t *align_size);
H5_DLL herr_t H5FD_free(H5FD_t *file, hid_t dxpl_id, H5FD_mem_t type, struct H5F_t *f,
    haddr_t addr, hsize_t size);
H5_DLL htri_t H5FD_try_extend(H5FD_t *file, H5FD_mem_t type, struct H5F_t *f,
    haddr_t blk_end, hsize_t extra_requested);
H5_DLL haddr_t H5FD_get_eoa(const H5FD_t *file, H5FD_mem_t type);
H5_DLL herr_t H5FD_set_eoa(H5FD_t *file, H5FD_mem_t type, haddr_t addr);
H5_DLL haddr_t H5FD_get_eof(const H5FD_t *file);
H5_DLL haddr_t H5FD_get_maxaddr(const H5FD_t *file);
H5_DLL herr_t H5FD_get_feature_flags(const H5FD_t *file, unsigned long *feature_flags);
H5_DLL herr_t H5FD_get_fs_type_map(const H5FD_t *file, H5FD_mem_t *type_map);
H5_DLL herr_t H5FD_read(H5FD_t *file, hid_t dxpl_id, H5FD_mem_t type,
    haddr_t addr, size_t size, void *buf/*out*/);
H5_DLL herr_t H5FD_write(H5FD_t *file, hid_t dxpl_id, H5FD_mem_t type,
    haddr_t addr, size_t size, const void *buf);
H5_DLL herr_t H5FD_flush(H5FD_t *file, hid_t dxpl_id, hbool_t closing);
H5_DLL herr_t H5FD_truncate(H5FD_t *file, hid_t dxpl_id, hbool_t closing);
H5_DLL herr_t H5FD_get_fileno(const H5FD_t *file, unsigned long *filenum);
H5_DLL herr_t H5FD_get_vfd_handle(H5FD_t *file, hid_t fapl, void** file_handle);
H5_DLL herr_t H5FD_set_base_addr(H5FD_t *file, haddr_t base_addr);
H5_DLL haddr_t H5FD_get_base_addr(const H5FD_t *file);
<<<<<<< HEAD
H5_DLL herr_t H5FD_coordinate(H5FD_t *file, hid_t dxpl_id, H5FD_coord_t op);
=======
#ifdef H5_HAVE_PARALLEL
H5_DLL herr_t H5FD_set_mpio_atomicity(H5FD_t *file, hbool_t flag);
H5_DLL herr_t H5FD_get_mpio_atomicity(H5FD_t *file, hbool_t *flag);
#endif /* H5_HAVE_PARALLEL */
>>>>>>> 60c9d889

#endif /* !_H5FDprivate_H */
<|MERGE_RESOLUTION|>--- conflicted
+++ resolved
@@ -125,13 +125,10 @@
 H5_DLL herr_t H5FD_get_vfd_handle(H5FD_t *file, hid_t fapl, void** file_handle);
 H5_DLL herr_t H5FD_set_base_addr(H5FD_t *file, haddr_t base_addr);
 H5_DLL haddr_t H5FD_get_base_addr(const H5FD_t *file);
-<<<<<<< HEAD
 H5_DLL herr_t H5FD_coordinate(H5FD_t *file, hid_t dxpl_id, H5FD_coord_t op);
-=======
 #ifdef H5_HAVE_PARALLEL
 H5_DLL herr_t H5FD_set_mpio_atomicity(H5FD_t *file, hbool_t flag);
 H5_DLL herr_t H5FD_get_mpio_atomicity(H5FD_t *file, hbool_t *flag);
 #endif /* H5_HAVE_PARALLEL */
->>>>>>> 60c9d889
 
 #endif /* !_H5FDprivate_H */
