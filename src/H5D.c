--- conflicted
+++ resolved
@@ -107,7 +107,7 @@
     void *dset = NULL;                /* dset token from VOL plugin */
     H5VL_object_t *obj = NULL;        /* object token of loc_id */
     H5VL_loc_params_t loc_params;
-    H5P_genplist_t *plist;            /* Property list pointer */
+    H5P_genplist_t *plist = NULL;     /* Property list pointer */
     hid_t ret_value = FAIL;           /* Return value */
 
     FUNC_ENTER_API(FAIL)
@@ -865,16 +865,11 @@
     if(H5I_DATASET != H5I_get_type(dataset_id) ||
        (H5I_DATATYPE != H5I_get_type(type_id)) || size == NULL)
         HGOTO_ERROR(H5E_ARGS, H5E_BADVALUE, FAIL, "invalid argument")
-<<<<<<< HEAD
     /* get the dataset object */
     if(NULL == (dset = (H5VL_object_t *)H5I_object(dataset_id)))
         HGOTO_ERROR(H5E_ARGS, H5E_BADTYPE, FAIL, "invalid dataset identifier")
-=======
-    if(NULL == (dset = (H5D_t *)H5I_object(dataset_id)))
-	HGOTO_ERROR(H5E_ARGS, H5E_BADTYPE, FAIL, "not a dataset")
     if(NULL == (type = (H5T_t *)H5I_object_verify(type_id, H5I_DATATYPE)))
         HGOTO_ERROR(H5E_ARGS, H5E_BADTYPE, FAIL, "not an valid base datatype")
->>>>>>> db00c238
     if(NULL == (space = (H5S_t *)H5I_object_verify(space_id, H5I_DATASPACE)))
         HGOTO_ERROR(H5E_ARGS, H5E_BADTYPE, FAIL, "invalid dataspace")
     if(!(H5S_has_extent(space)))
