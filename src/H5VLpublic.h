--- conflicted
+++ resolved
@@ -30,184 +30,8 @@
 /* Public Macros */
 /*****************/
 
-<<<<<<< HEAD
 /* VOL connector identifier values
  * These are H5VL_class_value_t values, NOT hid_t values!
-=======
-/* Default VOL connector value */
-#define H5VL_VOL_DEFAULT                    0
-
-
-/*******************/
-/* Public Typedefs */
-/*******************/
-
-/* types for attribute GET callback */
-typedef enum H5VL_attr_get_t {
-    H5VL_ATTR_GET_ACPL,                     /* creation property list              */
-    H5VL_ATTR_GET_INFO,                     /* info                                */
-    H5VL_ATTR_GET_NAME,                     /* access property list                */
-    H5VL_ATTR_GET_SPACE,                    /* dataspace                           */
-    H5VL_ATTR_GET_STORAGE_SIZE,             /* storage size                        */
-    H5VL_ATTR_GET_TYPE                      /* datatype                            */
-} H5VL_attr_get_t;
-
-/* types for attribute SPECFIC callback */
-typedef enum H5VL_attr_specific_t {
-    H5VL_ATTR_DELETE,                       /* H5Adelete(_by_name/idx)             */
-    H5VL_ATTR_EXISTS,                       /* H5Aexists(_by_name)                 */
-    H5VL_ATTR_ITER,                         /* H5Aiterate(_by_name)                */
-    H5VL_ATTR_RENAME                        /* H5Arename(_by_name)                 */
-} H5VL_attr_specific_t;
-
-/* types for dataset GET callback */
-typedef enum H5VL_dataset_get_t {
-    H5VL_DATASET_GET_DAPL,                  /* access property list                */
-    H5VL_DATASET_GET_DCPL,                  /* creation property list              */
-    H5VL_DATASET_GET_OFFSET,                /* offset                              */
-    H5VL_DATASET_GET_SPACE,                 /* dataspace                           */
-    H5VL_DATASET_GET_SPACE_STATUS,          /* space  status                       */
-    H5VL_DATASET_GET_STORAGE_SIZE,          /* storage size                        */
-    H5VL_DATASET_GET_TYPE                   /* datatype                            */
-} H5VL_dataset_get_t;
-
-/* types for dataset SPECFIC callback */
-typedef enum H5VL_dataset_specific_t {
-    H5VL_DATASET_SET_EXTENT,                /* H5Dset_extent                       */
-    H5VL_DATASET_FLUSH,                     /* H5Dflush                            */
-    H5VL_DATASET_REFRESH                    /* H5Drefresh                          */
-} H5VL_dataset_specific_t;
-
-/* types for datatype GET callback */
-typedef enum H5VL_datatype_get_t {
-    H5VL_DATATYPE_GET_BINARY,               /* get serialized form of transient type */
-    H5VL_DATATYPE_GET_TCPL	                /* datatype creation property list	   */
-} H5VL_datatype_get_t;
-
-/* types for datatype SPECFIC callback */
-typedef enum H5VL_datatype_specific_t {
-    H5VL_DATATYPE_FLUSH,
-    H5VL_DATATYPE_REFRESH
-} H5VL_datatype_specific_t;
-
-/* types for file GET callback */
-typedef enum H5VL_file_get_t {
-    H5VL_FILE_GET_FAPL,                     /* file access property list	*/
-    H5VL_FILE_GET_FCPL,	                    /* file creation property list	*/
-    H5VL_FILE_GET_INTENT,	            /* file intent           		*/
-    H5VL_FILE_GET_FILENO,	            /* file number           		*/
-    H5VL_FILE_GET_NAME,	                    /* file name             		*/
-    H5VL_FILE_GET_OBJ_COUNT,	            /* object count in file	       	*/
-    H5VL_FILE_GET_OBJ_IDS	            /* object ids in file     		*/
-} H5VL_file_get_t;
-
-/* types for file SPECIFIC callback */
-typedef enum H5VL_file_specific_t {
-    H5VL_FILE_FLUSH,                        /* Flush file                       */
-    H5VL_FILE_REOPEN,                       /* Reopen the file                  */
-    H5VL_FILE_MOUNT,                        /* Mount a file                     */
-    H5VL_FILE_UNMOUNT,                      /* Unmount a file                   */
-    H5VL_FILE_IS_ACCESSIBLE,                /* Check if a file is accessible    */
-    H5VL_FILE_DELETE                        /* Delete a file                    */
-} H5VL_file_specific_t;
-
-/* types for group GET callback */
-typedef enum H5VL_group_get_t {
-    H5VL_GROUP_GET_GCPL,	            /* group creation property list	*/
-    H5VL_GROUP_GET_INFO 	            /* group info             		*/
-} H5VL_group_get_t;
-
-/* types for group SPECFIC callback */
-typedef enum H5VL_group_specific_t {
-    H5VL_GROUP_FLUSH,
-    H5VL_GROUP_REFRESH
-} H5VL_group_specific_t;
-
-/* link create types for VOL */
-typedef enum H5VL_link_create_type_t {
-    H5VL_LINK_CREATE_HARD,
-    H5VL_LINK_CREATE_SOFT,
-    H5VL_LINK_CREATE_UD
-} H5VL_link_create_type_t;
-
-/* types for link GET callback */
-typedef enum H5VL_link_get_t {
-    H5VL_LINK_GET_INFO,        /* link info         		    */
-    H5VL_LINK_GET_NAME,	       /* link name                         */
-    H5VL_LINK_GET_VAL          /* link value                        */
-} H5VL_link_get_t;
-
-/* types for link SPECIFIC callback */
-typedef enum H5VL_link_specific_t {
-    H5VL_LINK_DELETE,          /* H5Ldelete(_by_idx)                */
-    H5VL_LINK_EXISTS,          /* link existence                    */
-    H5VL_LINK_ITER             /* H5Literate/visit(_by_name)              */
-} H5VL_link_specific_t;
-
-/* types for object GET callback */
-typedef enum H5VL_object_get_t {
-    H5VL_REF_GET_NAME,                 /* object name, for reference        */
-    H5VL_REF_GET_REGION,               /* dataspace of region               */
-    H5VL_REF_GET_TYPE,                 /* type of object                    */
-    H5VL_OBJECT_GET_NAME               /* object name                       */
-} H5VL_object_get_t;
-
-/* types for object SPECIFIC callback */
-typedef enum H5VL_object_specific_t {
-    H5VL_OBJECT_CHANGE_REF_COUNT,       /* H5Oincr/decr_refcount             */
-    H5VL_OBJECT_EXISTS,                 /* H5Oexists_by_name                 */
-    H5VL_OBJECT_VISIT,                  /* H5Ovisit(_by_name)                */
-    H5VL_REF_CREATE,                    /* H5Rcreate                         */
-    H5VL_OBJECT_FLUSH,                  /* H5{D|G|O|T}flush                  */
-    H5VL_OBJECT_REFRESH                 /* H5{D|G|O|T}refresh                */
-} H5VL_object_specific_t;
-
-/* types for async request SPECIFIC callback */
-typedef enum H5VL_request_specific_t {
-    H5VL_REQUEST_WAITANY,               /* Wait until any request completes */
-    H5VL_REQUEST_WAITSOME,              /* Wait until at least one requesst completes */
-    H5VL_REQUEST_WAITALL                /* Wait until all requests complete */
-} H5VL_request_specific_t;
-
-/* types for different ways that objects are located in an HDF5 container */
-typedef enum H5VL_loc_type_t {
-    H5VL_OBJECT_BY_SELF,
-    H5VL_OBJECT_BY_NAME,
-    H5VL_OBJECT_BY_IDX,
-    H5VL_OBJECT_BY_ADDR,
-    H5VL_OBJECT_BY_REF
-} H5VL_loc_type_t;
-
-struct H5VL_loc_by_name {
-    const char *name;
-    hid_t lapl_id;
-};
-
-struct H5VL_loc_by_idx {
-    const char *name;
-    H5_index_t idx_type;
-    H5_iter_order_t order;
-    hsize_t n;
-    hid_t lapl_id;
-};
-
-struct H5VL_loc_by_addr {
-    haddr_t addr;
-};
-
-struct H5VL_loc_by_ref {
-    H5R_type_t ref_type;
-    const void *_ref;
-    hid_t lapl_id;
-};
-
-/* Structure to hold parameters for object locations. 
- * either: BY_ADDR, BY_ID, BY_NAME, BY_IDX, BY_REF
- *
- * Note: Leave loc_by_addr as the first union member so we
- *       can perform the simplest initialization of the struct
- *       without raising warnings.
->>>>>>> 57d5c207
  */
 #define H5_VOL_INVALID  (-1)    /* Invalid ID for VOL connector iD */
 #define H5_VOL_NATIVE   0       /* Native HDF5 file format VOL connector */
