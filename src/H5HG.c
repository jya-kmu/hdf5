--- conflicted
+++ resolved
@@ -141,17 +141,13 @@
  *-------------------------------------------------------------------------
  */
 static haddr_t
-H5HG_create (H5F_t *f, hid_t dxpl_id, size_t size)
+H5HG_create(H5F_t *f, hid_t dxpl_id, size_t size)
 {
     H5HG_heap_t	*heap = NULL;
     uint8_t	*p = NULL;
     haddr_t	addr;
     size_t	n;
-<<<<<<< HEAD
-    haddr_t	ret_value;      /* Return value */
-=======
-    haddr_t	ret_value = HADDR_UNDEF;
->>>>>>> 8984d662
+    haddr_t	ret_value = HADDR_UNDEF;        /* Return value */
 
     FUNC_ENTER_NOAPI_NOINIT(H5HG_create)
 
@@ -231,19 +227,15 @@
     } /* end else */
 
     /* Add the heap to the cache */
-    if(H5AC_set(f, dxpl_id, H5AC_GHEAP, addr, heap, H5AC__NO_FLAGS_SET) < 0)
-	HGOTO_ERROR(H5E_HEAP, H5E_CANTINIT, HADDR_UNDEF, "unable to cache global heap collection")
+    if (H5AC_set (f, dxpl_id, H5AC_GHEAP, addr, heap, H5AC__NO_FLAGS_SET)<0)
+	HGOTO_ERROR (H5E_HEAP, H5E_CANTINIT, HADDR_UNDEF, \
+                     "unable to cache global heap collection");
 
     ret_value = addr;
 
 done:
-<<<<<<< HEAD
-    if(!(H5F_addr_defined(addr)) && heap)
-        if(H5HG_dest(f, heap) < 0)
-	    HDONE_ERROR(H5E_HEAP, H5E_CANTFREE, HADDR_UNDEF, "unable to destroy global heap collection")
-=======
     /* Cleanup on error */
-    if(HADDR_UNDEF == ret_value) {
+    if(!H5F_addr_defined(ret_value)) {
         if(H5F_addr_defined(addr)) {
             /* Release the space on disk */
             if(H5MF_xfree(f, H5FD_MEM_GHEAP, dxpl_id, addr, (hsize_t)size) < 0)
@@ -256,7 +248,6 @@
                     HDONE_ERROR(H5E_HEAP, H5E_CANTFREE, HADDR_UNDEF, "unable to destroy global heap collection")
         } /* end if */
     } /* end if */
->>>>>>> 8984d662
 
     FUNC_LEAVE_NOAPI(ret_value);
 } /* H5HG_create() */
@@ -728,55 +719,47 @@
  * Programmer:	Robb Matzke
  *              Monday, March 30, 1998
  *
- * Modifications:
- *
- *		John Mainzer - 6/8/05
- *		Modified function to use the dirtied parameter of
- *		H5AC_unprotect() instead of modifying the is_dirty
- *		field of the cache info.
- *
  *-------------------------------------------------------------------------
  */
 int
-H5HG_link (H5F_t *f, hid_t dxpl_id, const H5HG_t *hobj, int adjust)
+H5HG_link(H5F_t *f, hid_t dxpl_id, const H5HG_t *hobj, int adjust)
 {
     H5HG_heap_t *heap = NULL;
     unsigned heap_flags = H5AC__NO_FLAGS_SET;
     int ret_value;              /* Return value */
 
-    FUNC_ENTER_NOAPI(H5HG_link, FAIL);
+    FUNC_ENTER_NOAPI(H5HG_link, FAIL)
 
     /* Check args */
-    assert (f);
-    assert (hobj);
-    if (0==(f->intent & H5F_ACC_RDWR))
+    HDassert(f);
+    HDassert(hobj);
+    if(0 == (f->intent & H5F_ACC_RDWR))
 	HGOTO_ERROR(H5E_HEAP, H5E_WRITEERROR, FAIL, "no write intent on file")
 
-    if(adjust!=0) {
-        /* Load the heap */
-        if (NULL == (heap = (H5HG_heap_t *)H5AC_protect(f, dxpl_id, H5AC_GHEAP, hobj->addr, NULL, NULL, H5AC_WRITE)))
-            HGOTO_ERROR(H5E_HEAP, H5E_CANTLOAD, FAIL, "unable to load heap")
-
-        assert (hobj->idx<heap->nused);
-        assert (heap->obj[hobj->idx].begin);
-        if (heap->obj[hobj->idx].nrefs+adjust<0)
-            HGOTO_ERROR (H5E_HEAP, H5E_BADRANGE, FAIL, "new link count would be out of range")
-        if (heap->obj[hobj->idx].nrefs+adjust>H5HG_MAXLINK)
-            HGOTO_ERROR (H5E_HEAP, H5E_BADVALUE, FAIL, "new link count would be out of range")
+    /* Load the heap */
+    if(NULL == (heap = (H5HG_heap_t *)H5AC_protect(f, dxpl_id, H5AC_GHEAP, hobj->addr, NULL, NULL, H5AC_WRITE)))
+        HGOTO_ERROR(H5E_HEAP, H5E_CANTLOAD, FAIL, "unable to load heap")
+
+    if(adjust != 0) {
+        HDassert(hobj->idx < heap->nused);
+        HDassert(heap->obj[hobj->idx].begin);
+        if((heap->obj[hobj->idx].nrefs + adjust) < 0)
+            HGOTO_ERROR(H5E_HEAP, H5E_BADRANGE, FAIL, "new link count would be out of range")
+        if((heap->obj[hobj->idx].nrefs + adjust) > H5HG_MAXLINK)
+            HGOTO_ERROR(H5E_HEAP, H5E_BADVALUE, FAIL, "new link count would be out of range")
         heap->obj[hobj->idx].nrefs += adjust;
         heap_flags |= H5AC__DIRTIED_FLAG;
     } /* end if */
 
     /* Set return value */
-    if (heap)
-        ret_value=heap->obj[hobj->idx].nrefs;
+    ret_value = heap->obj[hobj->idx].nrefs;
 
 done:
     if(heap && H5AC_unprotect(f, dxpl_id, H5AC_GHEAP, hobj->addr, heap, heap_flags) < 0)
         HDONE_ERROR(H5E_HEAP, H5E_PROTECT, FAIL, "unable to release object header")
 
-    FUNC_LEAVE_NOAPI(ret_value);
-}
+    FUNC_LEAVE_NOAPI(ret_value)
+} /* end H5HG_link() */
 
  
