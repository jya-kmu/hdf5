--- conflicted
+++ resolved
@@ -121,16 +121,9 @@
 H5Dread(hid_t dset_id, hid_t mem_type_id, hid_t mem_space_id,
 	hid_t file_space_id, hid_t plist_id, void *buf/*out*/)
 {
-<<<<<<< HEAD
-    H5VL_t     *vol_plugin;
-    void       *dset;
+    H5VL_t     *vol_plugin = NULL;
+    void       *dset = NULL;
     herr_t      ret_value = SUCCEED;  /* Return value */
-=======
-    H5D_t		   *dset = NULL;
-    const H5S_t		   *mem_space = NULL;
-    const H5S_t		   *file_space = NULL;
-    herr_t                  ret_value = SUCCEED;  /* Return value */
->>>>>>> d8671781
 
     FUNC_ENTER_API(FAIL)
     H5TRACE6("e", "iiiiix", dset_id, mem_type_id, mem_space_id, file_space_id,
@@ -145,7 +138,6 @@
     else
         if(TRUE != H5P_isa_class(plist_id, H5P_DATASET_XFER))
             HGOTO_ERROR(H5E_ARGS, H5E_BADTYPE, FAIL, "not xfer parms")
-<<<<<<< HEAD
 
     /* get the plugin pointer */
     if (NULL == (vol_plugin = (H5VL_t *)H5I_get_aux(dset_id)))
@@ -153,8 +145,6 @@
     /* get the dataset object */
     if(NULL == (dset = (void *)H5I_object(dset_id)))
         HGOTO_ERROR(H5E_ARGS, H5E_BADTYPE, FAIL, "invalid dataset identifier")
-=======
->>>>>>> d8671781
 
     /* Read the data through the VOL */
     if((ret_value = H5VL_dataset_read(dset, vol_plugin, mem_type_id, mem_space_id, 
@@ -322,32 +312,6 @@
 	    HGOTO_ERROR(H5E_DATASET, H5E_WRITEERROR, FAIL, "can't write chunk directly")
     } /* end if */
     else {     /* Normal write */
-<<<<<<< HEAD
-=======
-	const H5S_t *mem_space = NULL;
-	const H5S_t *file_space = NULL;
-
-        if(mem_space_id < 0 || file_space_id < 0)
-	    HGOTO_ERROR(H5E_ARGS, H5E_BADTYPE, FAIL, "not a data space")
-
-	if(H5S_ALL != mem_space_id) {
-	    if(NULL == (mem_space = (const H5S_t *)H5I_object_verify(mem_space_id, H5I_DATASPACE)))
-	        HGOTO_ERROR(H5E_ARGS, H5E_BADTYPE, FAIL, "not a data space")
-
-	    /* Check for valid selection */
-	    if(H5S_SELECT_VALID(mem_space) != TRUE)
-		HGOTO_ERROR(H5E_DATASPACE, H5E_BADRANGE, FAIL, "memory selection+offset not within extent")
-	} /* end if */
-	if(H5S_ALL != file_space_id) {
-	    if(NULL == (file_space = (const H5S_t *)H5I_object_verify(file_space_id, H5I_DATASPACE)))
-		HGOTO_ERROR(H5E_ARGS, H5E_BADTYPE, FAIL, "not a data space")
-
-	    /* Check for valid selection */
-	    if(H5S_SELECT_VALID(file_space) != TRUE)
-		HGOTO_ERROR(H5E_DATASPACE, H5E_BADRANGE, FAIL, "file selection+offset not within extent")
-	} /* end if */
-
->>>>>>> d8671781
         /* write raw data */
         if(H5D__write(dset, mem_type_id, mem_space, file_space, dxpl_id, buf) < 0)
 	    HGOTO_ERROR(H5E_DATASET, H5E_WRITEERROR, FAIL, "can't write data")
