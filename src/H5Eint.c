/* * * * * * * * * * * * * * * * * * * * * * * * * * * * * * * * * * * * * * *
 * Copyright by The HDF Group.                                               *
 * Copyright by the Board of Trustees of the University of Illinois.         *
 * All rights reserved.                                                      *
 *                                                                           *
 * This file is part of HDF5.  The full HDF5 copyright notice, including     *
 * terms governing use, modification, and redistribution, is contained in    *
 * the files COPYING and Copyright.html.  COPYING can be found at the root   *
 * of the source code distribution tree; Copyright.html can be found at the  *
 * root level of an installed copy of the electronic HDF5 document set and   *
 * is linked from the top-level documents page.  It can also be found at     *
 * http://hdfgroup.org/HDF5/doc/Copyright.html.  If you do not have          *
 * access to either file, you may request a copy from help@hdfgroup.org.     *
 * * * * * * * * * * * * * * * * * * * * * * * * * * * * * * * * * * * * * * */

/*-------------------------------------------------------------------------
 *
 * Created:	H5Eint.c
 *		April 11 2007
 *		Quincey Koziol <koziol@hdfgroup.org>
 *
 * Purpose:	General use, "internal" routines for error handling.
 *
 *-------------------------------------------------------------------------
 */

/****************/
/* Module Setup */
/****************/

#define H5E_PACKAGE		/*suppress error about including H5Epkg   */

/* Interface initialization */
#define H5_INTERFACE_INIT_FUNC	H5E_init_int_interface


/***********/
/* Headers */
/***********/
#include "H5private.h"		/* Generic Functions			*/
#include "H5Epkg.h"		/* Error handling		  	*/
#include "H5Iprivate.h"		/* IDs                                  */
#include "H5MMprivate.h"	/* Memory management			*/


/****************/
/* Local Macros */
/****************/


/******************/
/* Local Typedefs */
/******************/

/* Printing information */
typedef struct H5E_print_t {
    FILE        *stream;
    H5E_cls_t   cls;
} H5E_print_t;


/********************/
/* Package Typedefs */
/********************/


/********************/
/* Local Prototypes */
/********************/
#ifndef H5_NO_DEPRECATED_SYMBOLS
static herr_t H5E_walk1_cb(int n, H5E_error1_t *err_desc,
    void *client_data);
#endif /* H5_NO_DEPRECATED_SYMBOLS */
static herr_t H5E_walk2_cb(unsigned n, const H5E_error2_t *err_desc,
    void *client_data);
static herr_t  H5E_clear_entries(H5E_t *estack, size_t nentries);


/*********************/
/* Package Variables */
/*********************/

#ifndef H5_HAVE_THREADSAFE
/*
 * The current error stack.
 */
H5E_t H5E_stack_g[1];
#endif /* H5_HAVE_THREADSAFE */


/*****************************/
/* Library Private Variables */
/*****************************/

/* HDF5 error class ID */
hid_t H5E_ERR_CLS_g = FAIL;

/*
 * Predefined errors. These are initialized at runtime in H5E_init_interface()
 * in this source file.
 */
/* Include the automatically generated error code definitions */
#include "H5Edefin.h"


/*******************/
/* Local Variables */
/*******************/

#ifdef H5_HAVE_PARALLEL
/*
 * variables used for MPI error reporting
 */
char	H5E_mpi_error_str[MPI_MAX_ERROR_STRING];
int	H5E_mpi_error_str_len;
#endif /* H5_HAVE_PARALLEL */



/*--------------------------------------------------------------------------
NAME
   H5E_init_int_interface -- Initialize interface-specific information
USAGE
    herr_t H5E_init_int_interface()
RETURNS
    Non-negative on success/Negative on failure
DESCRIPTION
    Initializes any interface-specific data or routines.  (Just calls
    H5E_init() currently).

--------------------------------------------------------------------------*/
static herr_t
H5E_init_int_interface(void)
{
    FUNC_ENTER_NOAPI_NOINIT_NOFUNC(H5E_init_int_interface)

    FUNC_LEAVE_NOAPI(H5E_init())
} /* H5E_init_int_interface() */


/*-------------------------------------------------------------------------
 * Function:	H5E_get_msg
 *
 * Purpose:	Private function to retrieve an error message.
 *
 * Return:      Non-negative for name length if succeeds(zero means no name);
 *              otherwise returns negative value.
 *
 * Programmer:	Raymond Lu
 *              Friday, July 14, 2003
 *
 *-------------------------------------------------------------------------
 */
ssize_t
H5E_get_msg(const H5E_msg_t *msg, H5E_type_t *type, char *msg_str, size_t size)
{
    ssize_t       len;          /* Length of error message */

    FUNC_ENTER_NOAPI_NOINIT_NOFUNC(H5E_get_msg)

    /* Check arguments */
    HDassert(msg);

    /* Get the length of the message string */
    len = (ssize_t)HDstrlen(msg->msg);

    /* Copy the message into the user's buffer, if given */
    if(msg_str) {
       HDstrncpy(msg_str, msg->msg, MIN((size_t)(len+1), size));
       if((size_t)len >= size)
          msg_str[size - 1] = '\0';
    } /* end if */

    /* Give the message type, if asked */
    if(type)
        *type = msg->type;

    /* Set the return value to the full length of the message */
    FUNC_LEAVE_NOAPI(len)
} /* end H5E_get_msg() */

#ifndef H5_NO_DEPRECATED_SYMBOLS

/*-------------------------------------------------------------------------
 * Function:	H5E_walk1_cb
 *
 * Purpose:	This function is for backward compatibility.
 *              This is a default error stack traversal callback function
 *		that prints error messages to the specified output stream.
 *		This function is for backward compatibility with v1.6.
 *		It is not meant to be called directly but rather as an
 *		argument to the H5Ewalk() function.  This function is called
 *		also by H5Eprint().  Application writers are encouraged to
 *		use this function as a model for their own error stack
 *		walking functions.
 *
 *		N is a counter for how many times this function has been
 *		called for this particular traversal of the stack.  It always
 *		begins at zero for the first error on the stack (either the
 *		top or bottom error, or even both, depending on the traversal
 *		direction and the size of the stack).
 *
 *		ERR_DESC is an error description.  It contains all the
 *		information about a particular error.
 *
 *		CLIENT_DATA is the same pointer that was passed as the
 *		CLIENT_DATA argument of H5Ewalk().  It is expected to be a
 *		file pointer (or stderr if null).
 *
 * Return:	Non-negative on success/Negative on failure
 *
 * Programmer:  Raymond Lu
 *		Thursday, May 11, 2006
 *
 *-------------------------------------------------------------------------
 */
static herr_t
H5E_walk1_cb(int n, H5E_error1_t *err_desc, void *client_data)
{
    H5E_print_t         *eprint  = (H5E_print_t *)client_data;
    FILE		*stream;        /* I/O stream to print output to */
    H5E_cls_t           *cls_ptr;       /* Pointer to error class */
    H5E_msg_t           *maj_ptr;       /* Pointer to major error info */
    H5E_msg_t           *min_ptr;       /* Pointer to minor error info */
    const char		*maj_str = "No major description";      /* Major error description */
    const char		*min_str = "No minor description";      /* Minor error description */
    unsigned            have_desc = 1;  /* Flag to indicate whether the error has a "real" description */
    herr_t              ret_value = SUCCEED;

    FUNC_ENTER_NOAPI_NOINIT_NOFUNC(H5E_walk1_cb)

    /* Check arguments */
    HDassert(err_desc);

    /* If no client data was passed, output to stderr */
    if(!client_data)
        stream = stderr;
    else
        stream = eprint->stream;

    /* Get descriptions for the major and minor error numbers */
    maj_ptr = (H5E_msg_t *)H5I_object_verify(err_desc->maj_num, H5I_ERROR_MSG);
    min_ptr = (H5E_msg_t *)H5I_object_verify(err_desc->min_num, H5I_ERROR_MSG);

    /* Check for bad pointer(s), but can't issue error, just leave */
    if(!maj_ptr || !min_ptr)
        HGOTO_DONE(FAIL)

    if(maj_ptr->msg)
        maj_str = maj_ptr->msg;
    if(min_ptr->msg)
        min_str = min_ptr->msg;

    /* Get error class info */
    cls_ptr = maj_ptr->cls;

    /* Print error class header if new class */
    if(eprint->cls.lib_name == NULL || HDstrcmp(cls_ptr->lib_name, eprint->cls.lib_name)) {
        /* update to the new class information */
        if(cls_ptr->cls_name)
            eprint->cls.cls_name = cls_ptr->cls_name;
        if(cls_ptr->lib_name)
            eprint->cls.lib_name = cls_ptr->lib_name;
        if(cls_ptr->lib_vers)
            eprint->cls.lib_vers = cls_ptr->lib_vers;

        fprintf(stream, "%s-DIAG: Error detected in %s (%s) ", cls_ptr->cls_name, cls_ptr->lib_name, cls_ptr->lib_vers);

        /* try show the process or thread id in multiple processes cases*/
#ifdef H5_HAVE_PARALLEL
        {
            int mpi_rank, mpi_initialized;

	    MPI_Initialized(&mpi_initialized);
	    if(mpi_initialized) {
	        MPI_Comm_rank(MPI_COMM_WORLD, &mpi_rank);
	        fprintf(stream, "MPI-process %d", mpi_rank);
	    } /* end if */
            else
	        fprintf(stream, "thread 0");
        } /* end block */
#elif defined(H5_HAVE_THREADSAFE)
        fprintf(stream, "thread %lu", (unsigned long)HDpthread_self_ulong());
#else
        fprintf(stream, "thread 0");
#endif
        fprintf(stream, ":\n");
    } /* end if */

    /* Check for "real" error description - used to format output more nicely */
    if(err_desc->desc == NULL || HDstrlen(err_desc->desc) == 0)
        have_desc=0;

    /* Print error message */
    fprintf(stream, "%*s#%03d: %s line %u in %s()%s%s\n",
	     H5E_INDENT, "", n, err_desc->file_name, err_desc->line,
	     err_desc->func_name, (have_desc ? ": " : ""),
             (have_desc ? err_desc->desc : ""));
    fprintf(stream, "%*smajor: %s\n", (H5E_INDENT * 2), "", maj_str);
    fprintf(stream, "%*sminor: %s\n", (H5E_INDENT * 2), "", min_str);

done:
    FUNC_LEAVE_NOAPI(ret_value)
} /* end H5E_walk1_cb() */
#endif /* H5_NO_DEPRECATED_SYMBOLS */


/*-------------------------------------------------------------------------
 * Function:	H5E_walk2_cb
 *
 * Purpose:	This is a default error stack traversal callback function
 *		that prints error messages to the specified output stream.
 *		It is not meant to be called directly but rather as an
 *		argument to the H5Ewalk2() function.  This function is
 *		called also by H5Eprint2().  Application writers are
 *		encouraged to use this function as a model for their own
 *		error stack walking functions.
 *
 *		N is a counter for how many times this function has been
 *		called for this particular traversal of the stack.  It always
 *		begins at zero for the first error on the stack (either the
 *		top or bottom error, or even both, depending on the traversal
 *		direction and the size of the stack).
 *
 *		ERR_DESC is an error description.  It contains all the
 *		information about a particular error.
 *
 *		CLIENT_DATA is the same pointer that was passed as the
 *		CLIENT_DATA argument of H5Ewalk().  It is expected to be a
 *		file pointer (or stderr if null).
 *
 * Return:	Non-negative on success/Negative on failure
 *
 * Programmer:	Robb Matzke
 *		Friday, December 12, 1997
 *
 *-------------------------------------------------------------------------
 */
static herr_t
H5E_walk2_cb(unsigned n, const H5E_error2_t *err_desc, void *client_data)
{
    H5E_print_t         *eprint  = (H5E_print_t *)client_data;
    FILE		*stream;        /* I/O stream to print output to */
    H5E_cls_t           *cls_ptr;       /* Pointer to error class */
    H5E_msg_t           *maj_ptr;       /* Pointer to major error info */
    H5E_msg_t           *min_ptr;       /* Pointer to minor error info */
    const char		*maj_str = "No major description";      /* Major error description */
    const char		*min_str = "No minor description";      /* Minor error description */
    unsigned            have_desc = 1;  /* Flag to indicate whether the error has a "real" description */
    herr_t              ret_value = SUCCEED;

    FUNC_ENTER_NOAPI_NOINIT_NOFUNC(H5E_walk2_cb)

    /* Check arguments */
    HDassert(err_desc);

    /* If no client data was passed, output to stderr */
    if(!client_data)
        stream = stderr;
    else
        stream = eprint->stream;

    /* Get descriptions for the major and minor error numbers */
    maj_ptr = (H5E_msg_t *)H5I_object_verify(err_desc->maj_num, H5I_ERROR_MSG);
    min_ptr = (H5E_msg_t *)H5I_object_verify(err_desc->min_num, H5I_ERROR_MSG);

    /* Check for bad pointer(s), but can't issue error, just leave */
    if(!maj_ptr || !min_ptr)
        HGOTO_DONE(FAIL)

    if(maj_ptr->msg)
        maj_str = maj_ptr->msg;
    if(min_ptr->msg)
        min_str = min_ptr->msg;

    /* Get error class info.  Don't use the class of the major or minor error because
     * they might be different. */
    cls_ptr = (H5E_cls_t *)H5I_object_verify(err_desc->cls_id, H5I_ERROR_CLASS);

    /* Print error class header if new class */
    if(eprint->cls.lib_name == NULL || HDstrcmp(cls_ptr->lib_name, eprint->cls.lib_name)) {
        /* update to the new class information */
        if(cls_ptr->cls_name)
            eprint->cls.cls_name = cls_ptr->cls_name;
        if(cls_ptr->lib_name)
            eprint->cls.lib_name = cls_ptr->lib_name;
        if(cls_ptr->lib_vers)
            eprint->cls.lib_vers = cls_ptr->lib_vers;

        fprintf(stream, "%s-DIAG: Error detected in %s (%s) ", cls_ptr->cls_name, cls_ptr->lib_name, cls_ptr->lib_vers);

        /* try show the process or thread id in multiple processes cases*/
#ifdef H5_HAVE_PARALLEL
        {
            int mpi_rank, mpi_initialized;

	    MPI_Initialized(&mpi_initialized);
	    if(mpi_initialized) {
	        MPI_Comm_rank(MPI_COMM_WORLD, &mpi_rank);
	        fprintf(stream, "MPI-process %d", mpi_rank);
	    } /* end if */
            else
	        fprintf(stream, "thread 0");
        } /* end block */
#elif defined(H5_HAVE_THREADSAFE)
        fprintf(stream, "thread %lu", (unsigned long)HDpthread_self_ulong());
#else
        fprintf(stream, "thread 0");
#endif
        fprintf(stream, ":\n");
    } /* end if */

    /* Check for "real" error description - used to format output more nicely */
    if(err_desc->desc == NULL || HDstrlen(err_desc->desc) == 0)
        have_desc = 0;

    /* Print error message */
    fprintf(stream, "%*s#%03u: %s line %u in %s()%s%s\n",
	     H5E_INDENT, "", n, err_desc->file_name, err_desc->line,
	     err_desc->func_name, (have_desc ? ": " : ""),
             (have_desc ? err_desc->desc : ""));
    fprintf(stream, "%*smajor: %s\n", (H5E_INDENT * 2), "", maj_str);
    fprintf(stream, "%*sminor: %s\n", (H5E_INDENT * 2), "", min_str);

done:
    FUNC_LEAVE_NOAPI(ret_value)
} /* end H5E_walk2_cb() */


/*-------------------------------------------------------------------------
 * Function:	H5E_print
 *
 * Purpose:	Private function to print the error stack in some default
 *              way.  This is just a convenience function for H5Ewalk() and
 *              H5Ewalk2() with a function that prints error messages.
 *              Users are encouraged to write there own more specific error
 *              handlers.
 *
 * Return:	Non-negative on success/Negative on failure
 *
 * Programmer:	Robb Matzke
 *              Friday, February 27, 1998
 *
 *-------------------------------------------------------------------------
 */
herr_t
H5E_print(const H5E_t *estack, FILE *stream, hbool_t bk_compatible)
{
    H5E_print_t eprint;         /* Callback information to pass to H5E_walk() */
    H5E_walk_op_t walk_op;      /* Error stack walking callback */
    herr_t ret_value = SUCCEED;

    /* Don't clear the error stack! :-) */
    FUNC_ENTER_NOAPI_NOINIT(H5E_print)

    /* Sanity check */
    HDassert(estack);

    /* If no stream was given, use stderr */
    if(!stream)
        eprint.stream = stderr;
    else
        eprint.stream = stream;

    /* Reset the original error class information */
    HDmemset(&eprint.cls, 0, sizeof(H5E_cls_t));

    /* Walk the error stack */
    if(bk_compatible) {
#ifndef H5_NO_DEPRECATED_SYMBOLS
        walk_op.vers = 1;
        walk_op.u.func1 = H5E_walk1_cb;
        if(H5E_walk(estack, H5E_WALK_DOWNWARD, &walk_op, (void*)&eprint) < 0)
            HGOTO_ERROR(H5E_ERROR, H5E_CANTLIST, FAIL, "can't walk error stack")
#else /* H5_NO_DEPRECATED_SYMBOLS */
        HDassert(0 && "version 1 error stack print without deprecated symbols!");
#endif /* H5_NO_DEPRECATED_SYMBOLS */
    } /* end if */
    else {
        walk_op.vers = 2;
        walk_op.u.func2 = H5E_walk2_cb;
        if(H5E_walk(estack, H5E_WALK_DOWNWARD, &walk_op, (void*)&eprint) < 0)
            HGOTO_ERROR(H5E_ERROR, H5E_CANTLIST, FAIL, "can't walk error stack")
    } /* end else */

done:
    FUNC_LEAVE_NOAPI(ret_value)
} /* end H5E_print() */


/*-------------------------------------------------------------------------
 * Function:	H5E_walk
 *
 * Purpose:	Private function for H5Ewalk.
 *              Walks the error stack, calling the specified function for
 *		each error on the stack.  The DIRECTION argument determines
 *		whether the stack is walked from the inside out or the
 *		outside in.  The value H5E_WALK_UPWARD means begin with the
 *		most specific error and end at the API; H5E_WALK_DOWNWARD
 *		means to start at the API and end at the inner-most function
 *		where the error was first detected.
 *
 *		The function pointed to by STACK_FUNC will be called for
 *		each error record in the error stack. It's arguments will
 *		include an index number (beginning at zero regardless of
 *		stack traversal	direction), an error stack entry, and the
 *		CLIENT_DATA pointer passed to H5E_print.
 *
 *		The function FUNC is also provided for backward compatibility.
 *		When BK_COMPATIBLE is set to be TRUE, FUNC is used to be
 *		compatible with older library.  If BK_COMPATIBLE is FALSE,
 *		STACK_FUNC is used.
 *
 * Return:	Non-negative on success/Negative on failure
 *
 * Programmer:	Robb Matzke
 *		Friday, December 12, 1997
 *
 *-------------------------------------------------------------------------
 */
herr_t
H5E_walk(const H5E_t *estack, H5E_direction_t direction, const H5E_walk_op_t *op,
    void *client_data)
{
    int		i;              /* Local index variable */
    herr_t	status;         /* Status from callback function */
    herr_t ret_value = SUCCEED;   /* Return value */

    FUNC_ENTER_NOAPI_NOINIT(H5E_walk)

    /* Sanity check */
    HDassert(estack);
    HDassert(op);

    /* check args, but rather than failing use some default value */
    if(direction != H5E_WALK_UPWARD && direction != H5E_WALK_DOWNWARD)
	direction = H5E_WALK_UPWARD;

    /* Walk the stack if a callback function was given */
    if(op->vers == 1) {
#ifndef H5_NO_DEPRECATED_SYMBOLS
        if(op->u.func1) {
            H5E_error1_t old_err;

            status = SUCCEED;
            if(H5E_WALK_UPWARD == direction) {
                for(i = 0; i < (int)estack->nused && status >= 0; i++) {
                    /* Point to each error record on the stack and pass it to callback function.*/
                    old_err.maj_num = estack->slot[i].maj_num;
                    old_err.min_num = estack->slot[i].min_num;
                    old_err.func_name = estack->slot[i].func_name;
                    old_err.file_name = estack->slot[i].file_name;
                    old_err.desc = estack->slot[i].desc;
                    old_err.line = estack->slot[i].line;

                    status = (op->u.func1)(i, &old_err, client_data);
                } /* end for */
            } /* end if */
            else {
                H5_CHECK_OVERFLOW(estack->nused - 1, size_t, int);
                for(i = (int)(estack->nused - 1); i >= 0 && status >= 0; i--) {
                    /* Point to each error record on the stack and pass it to callback function.*/
                    old_err.maj_num = estack->slot[i].maj_num;
                    old_err.min_num = estack->slot[i].min_num;
                    old_err.func_name = estack->slot[i].func_name;
                    old_err.file_name = estack->slot[i].file_name;
                    old_err.desc = estack->slot[i].desc;
                    old_err.line = estack->slot[i].line;

                    status = (op->u.func1)((int)(estack->nused - (size_t)(i + 1)), &old_err, client_data);
                } /* end for */
            } /* end else */

            if(status < 0)
                HGOTO_ERROR(H5E_ERROR, H5E_CANTLIST, FAIL, "can't walk error stack")
        } /* end if */
#else /* H5_NO_DEPRECATED_SYMBOLS */
        HDassert(0 && "version 1 error stack walk without deprecated symbols!");
#endif /* H5_NO_DEPRECATED_SYMBOLS */
    } /* end if */
    else {
        HDassert(op->vers == 2);
        if(op->u.func2) {
            status = SUCCEED;
            if(H5E_WALK_UPWARD == direction) {
                for(i = 0; i < (int)estack->nused && status >= 0; i++)
                    status = (op->u.func2)((unsigned)i, estack->slot + i, client_data);
            } /* end if */
            else {
                H5_CHECK_OVERFLOW(estack->nused - 1, size_t, int);
                for(i = (int)(estack->nused - 1); i >= 0 && status >= 0; i--)
                    status = (op->u.func2)((unsigned)(estack->nused - (size_t)(i + 1)), estack->slot + i, client_data);
            } /* end else */

            if(status < 0)
                HGOTO_ERROR(H5E_ERROR, H5E_CANTLIST, FAIL, "can't walk error stack")
        } /* end if */
    } /* end else */

done:
    FUNC_LEAVE_NOAPI(ret_value)
} /* end H5E_walk() */


/*-------------------------------------------------------------------------
 * Function:	H5E_get_auto
 *
 * Purpose:	Private function to return the current settings for the
 *              automatic error stack traversal function and its data
 *              for specific error stack. Either (or both) arguments may
 *              be null in which case the value is not returned.
 *
 * Return:	Non-negative on success/Negative on failure
 *
 * Programmer:	Raymond Lu
 *              July 18, 2003
 *
 *-------------------------------------------------------------------------
 */
herr_t
H5E_get_auto(const H5E_t *estack, H5E_auto_op_t *op, void **client_data)
{
    FUNC_ENTER_NOAPI_NOINIT_NOFUNC(H5E_get_auto)

    HDassert(estack);

    /* Retrieve the requested information */
    if(op)
        *op = estack->auto_op;
    if(client_data)
        *client_data = estack->auto_data;

    FUNC_LEAVE_NOAPI(SUCCEED)
} /* end H5E_get_auto2() */


/*-------------------------------------------------------------------------
 * Function:	H5E_set_auto
 *
 * Purpose:	Private function to turn on or off automatic printing of
 *              errors for certain error stack.  When turned on (non-null
 *              FUNC pointer) any API function which returns an error
 *              indication will first call FUNC passing it CLIENT_DATA
 *              as an argument.
 *
 *		The default values before this function is called are
 *		H5Eprint2() with client data being the standard error stream,
 *		stderr.
 *
 *		Automatic stack traversal is always in the H5E_WALK_DOWNWARD
 *		direction.
 *
 * Return:	Non-negative on success/Negative on failure
 *
 * Programmer:	Robb Matzke
 *              Friday, February 27, 1998
 *
 *-------------------------------------------------------------------------
 */
herr_t
H5E_set_auto(H5E_t *estack, const H5E_auto_op_t *op, void *client_data)
{
    FUNC_ENTER_NOAPI_NOINIT_NOFUNC(H5E_set_auto)

    HDassert(estack);

    /* Set the automatic error reporting info */
    estack->auto_op = *op;
    estack->auto_data = client_data;

    FUNC_LEAVE_NOAPI(SUCCEED)
} /* end H5E_set_auto() */


/*-------------------------------------------------------------------------
 * Function:	H5E_printf_stack
 *
 * Purpose:	Printf-like wrapper around H5E_push_stack.
 *
 * Return:	Non-negative on success/Negative on failure
 *
 * Programmer:	Quincey Koziol
 *		Tuesday, August 12, 2008
 *
 *-------------------------------------------------------------------------
 */
herr_t
H5E_printf_stack(H5E_t *estack, const char *file, const char *func, unsigned line,
    hid_t cls_id, hid_t maj_id, hid_t min_id, const char *fmt, ...)
{
    va_list     ap;                     /* Varargs info */
#ifndef H5_HAVE_VASPRINTF
    int         tmp_len;        /* Current size of description buffer */
    int         desc_len;       /* Actual length of description when formatted */
#endif /* H5_HAVE_VASPRINTF */
    char        *tmp = NULL;      /* Buffer to place formatted description in */
    herr_t	ret_value = SUCCEED;    /* Return value */

    /*
     * WARNING: We cannot call HERROR() from within this function or else we
     *		could enter infinite recursion.  Furthermore, we also cannot
     *		call any other HDF5 macro or function which might call
     *		HERROR().  HERROR() is called by HRETURN_ERROR() which could
     *		be called by FUNC_ENTER().
     */
    FUNC_ENTER_NOAPI_NOINIT_NOFUNC(H5E_printf_stack)

    /* Sanity check */
    HDassert(cls_id > 0);
    HDassert(maj_id > 0);
    HDassert(min_id > 0);
    HDassert(fmt);

/* Note that the variable-argument parsing for the format is identical in
 *      the H5Epush2() routine - correct errors and make changes in both
 *      places. -QAK
 */

    /* Start the variable-argument parsing */
    va_start(ap, fmt);

#ifdef H5_HAVE_VASPRINTF
    /* Use the vasprintf() routine, since it does what we're trying to do below */
    if(HDvasprintf(&tmp, fmt, ap) < 0)
        HGOTO_DONE(FAIL)
#else /* H5_HAVE_VASPRINTF */
    /* Allocate space for the formatted description buffer */
    tmp_len = 128;
    if(NULL == (tmp = H5MM_malloc((size_t)tmp_len)))
        HGOTO_DONE(FAIL)

    /* If the description doesn't fit into the initial buffer size, allocate more space and try again */
    while((desc_len = HDvsnprintf(tmp, (size_t)tmp_len, fmt, ap))
#ifdef H5_VSNPRINTF_WORKS
            >
#else /* H5_VSNPRINTF_WORKS */
            >=
#endif /* H5_VSNPRINTF_WORKS */
            (tmp_len - 1)
#ifndef H5_VSNPRINTF_WORKS
            || (desc_len < 0)
#endif /* H5_VSNPRINTF_WORKS */
            ) {
        /* shutdown & restart the va_list */
        va_end(ap);
        va_start(ap, fmt);

        /* Release the previous description, it's too small */
        H5MM_xfree(tmp);

        /* Allocate a description of the appropriate length */
#ifdef H5_VSNPRINTF_WORKS
        tmp_len = desc_len + 1;
#else /* H5_VSNPRINTF_WORKS */
        tmp_len = 2 * tmp_len;
#endif /* H5_VSNPRINTF_WORKS */
        if(NULL == (tmp = H5MM_malloc((size_t)tmp_len)))
            HGOTO_DONE(FAIL)
    } /* end while */
#endif /* H5_HAVE_VASPRINTF */

    va_end(ap);

    /* Push the error on the stack */
    if(H5E_push_stack(estack, file, func, line, cls_id, maj_id, min_id, tmp) < 0)
        HGOTO_DONE(FAIL)

done:
    if(tmp)
        H5MM_xfree(tmp);

    FUNC_LEAVE_NOAPI(ret_value)
} /* end H5E_printf_stack() */


/*-------------------------------------------------------------------------
 * Function:	H5E_push_stack
 *
 * Purpose:	Pushes a new error record onto error stack for the current
 *		thread.  The error has major and minor IDs MAJ_ID and
 *		MIN_ID, the name of a function where the error was detected,
 *		the name of the file where the error was detected, the
 *		line within that file, and an error description string.  The
 *		function name, file name, and error description strings must
 *		be statically allocated (the FUNC_ENTER() macro takes care of
 *		the function name and file name automatically, but the
 *		programmer is responsible for the description string).
 *
 * Return:	Non-negative on success/Negative on failure
 *
 * Programmer:	Robb Matzke
 *		Friday, December 12, 1997
 *
 *-------------------------------------------------------------------------
 */
herr_t
H5E_push_stack(H5E_t *estack, const char *file, const char *func, unsigned line,
    hid_t cls_id, hid_t maj_id, hid_t min_id, const char *desc)
{
    herr_t	ret_value = SUCCEED;      /* Return value */

    /*
     * WARNING: We cannot call HERROR() from within this function or else we
     *		could enter infinite recursion.  Furthermore, we also cannot
     *		call any other HDF5 macro or function which might call
     *		HERROR().  HERROR() is called by HRETURN_ERROR() which could
     *		be called by FUNC_ENTER().
     */
    FUNC_ENTER_NOAPI_NOINIT_NOFUNC(H5E_push_stack)

    /* Sanity check */
    HDassert(cls_id > 0);
    HDassert(maj_id > 0);
    HDassert(min_id > 0);

    /* Check for 'default' error stack */
    if(estack == NULL)
    	if(NULL == (estack = H5E_get_my_stack())) /*lint !e506 !e774 Make lint 'constant value Boolean' in non-threaded case */
            HGOTO_DONE(FAIL)

    /*
     * Don't fail if arguments are bad.  Instead, substitute some default
     * value.
     */
    if(!func)
        func = "Unknown_Function";
    if(!file)
        file = "Unknown_File";
    if(!desc)
        desc = "No description given";

    /*
     * Push the error if there's room.  Otherwise just forget it.
     */
    HDassert(estack);

    if(estack->nused < H5E_NSLOTS) {
        /* Increment the IDs to indicate that they are used in this stack */
        if(H5I_inc_ref(cls_id, FALSE) < 0)
            HGOTO_DONE(FAIL)
	estack->slot[estack->nused].cls_id = cls_id;
        if(H5I_inc_ref(maj_id, FALSE) < 0)
            HGOTO_DONE(FAIL)
	estack->slot[estack->nused].maj_num = maj_id;
        if(H5I_inc_ref(min_id, FALSE) < 0)
            HGOTO_DONE(FAIL)
	estack->slot[estack->nused].min_num = min_id;
	if(NULL == (estack->slot[estack->nused].func_name = H5MM_xstrdup(func)))
            HGOTO_DONE(FAIL)
	if(NULL == (estack->slot[estack->nused].file_name = H5MM_xstrdup(file)))
            HGOTO_DONE(FAIL)
	estack->slot[estack->nused].line = line;
	if(NULL == (estack->slot[estack->nused].desc = H5MM_xstrdup(desc)))
            HGOTO_DONE(FAIL)
	estack->nused++;
    } /* end if */

done:
    FUNC_LEAVE_NOAPI(ret_value)
} /* end H5E_push_stack() */


/*-------------------------------------------------------------------------
 * Function:	H5E_clear_entries
 *
 * Purpose:	Private function to clear the error stack entries for the
 *              specified error stack.
 *
 * Return:	Non-negative on success/Negative on failure
 *
 * Programmer:	Quincey Koziol
 *              Wednesday, August 6, 2003
 *
 *-------------------------------------------------------------------------
 */
static herr_t
H5E_clear_entries(H5E_t *estack, size_t nentries)
{
    H5E_error2_t *error;        /* Pointer to error stack entry to clear */
    unsigned u;                 /* Local index variable */
    herr_t ret_value=SUCCEED;   /* Return value */

    FUNC_ENTER_NOAPI_NOINIT(H5E_clear_entries)

    /* Sanity check */
    HDassert(estack);
    HDassert(estack->nused >= nentries);

    /* Empty the error stack from the top down */
    for(u = 0; nentries > 0; nentries--, u++) {
        error = &(estack->slot[estack->nused - (u + 1)]);

        /* Decrement the IDs to indicate that they are no longer used by this stack */
        /* (In reverse order that they were incremented, so that reference counts work well) */
        if(H5I_dec_ref(error->min_num) < 0)
            HGOTO_ERROR(H5E_ERROR, H5E_CANTDEC, FAIL, "unable to decrement ref count on error message")
        if(H5I_dec_ref(error->maj_num) < 0)
            HGOTO_ERROR(H5E_ERROR, H5E_CANTDEC, FAIL, "unable to decrement ref count on error message")
        if(H5I_dec_ref(error->cls_id) < 0)
            HGOTO_ERROR(H5E_ERROR, H5E_CANTDEC, FAIL, "unable to decrement ref count on error class")

        /* Release strings */
        if(error->func_name)
            H5MM_xfree((void *)error->func_name);        /* Casting away const OK - QAK */
        if(error->file_name)
            H5MM_xfree((void *)error->file_name);        /* Casting away const OK - QAK */
        if(error->desc)
            H5MM_xfree((void *)error->desc);     /* Casting away const OK - QAK */
    } /* end for */

    /* Decrement number of errors on stack */
    estack->nused -= u;

done:
    FUNC_LEAVE_NOAPI(ret_value)
} /* end H5E_clear_entries() */


/*-------------------------------------------------------------------------
 * Function:	H5E_clear_stack
 *
 * Purpose:	Private function to clear the error stack for the
 *              specified error stack.
 *
 * Return:	Non-negative on success/Negative on failure
 *
 * Programmer:	Raymond Lu
 *              Wednesday, July 16, 2003
 *
 *-------------------------------------------------------------------------
 */
herr_t
H5E_clear_stack(H5E_t *estack)
{
    herr_t ret_value = SUCCEED;   /* Return value */

    FUNC_ENTER_NOAPI(H5E_clear_stack, FAIL)

    /* Check for 'default' error stack */
    if(estack == NULL)
    	if(NULL == (estack = H5E_get_my_stack())) /*lint !e506 !e774 Make lint 'constant value Boolean' in non-threaded case */
            HGOTO_ERROR(H5E_ERROR, H5E_CANTGET, FAIL, "can't get current error stack")

    /* Empty the error stack */
    HDassert(estack);
    if(estack->nused)
        if(H5E_clear_entries(estack, estack->nused) < 0)
            HGOTO_ERROR(H5E_ERROR, H5E_CANTSET, FAIL, "can't clear error stack")

done:
    FUNC_LEAVE_NOAPI(ret_value)
} /* end H5E_clear_stack() */


/*-------------------------------------------------------------------------
 * Function:	H5E_pop
 *
 * Purpose:	Private function to delete some error messages from the top
 *              of error stack.
 *
 * Return:	Non-negative value on success/Negative on failure
 *
 * Programmer:	Raymond Lu
 *              Friday, July 16, 2003
 *
 *-------------------------------------------------------------------------
 */
herr_t
H5E_pop(H5E_t *estack, size_t count)
{
    herr_t      ret_value = SUCCEED;   /* Return value */

    FUNC_ENTER_NOAPI_NOINIT(H5E_pop)

    /* Sanity check */
    HDassert(estack);
    HDassert(estack->nused >= count);

    /* Remove the entries from the error stack */
    if(H5E_clear_entries(estack, count) < 0)
        HGOTO_ERROR(H5E_ERROR, H5E_CANTRELEASE, FAIL, "can't remove errors from stack")

done:
    FUNC_LEAVE_NOAPI(ret_value)
} /* end H5E_pop() */


/*-------------------------------------------------------------------------
 * Function:	H5E_dump_api_stack
 *
 * Purpose:	Private function to dump the error stack during an error in
 *              an API function if a callback function is defined for the
 *              current error stack.
 *
 * Return:	Non-negative on success/Negative on failure
 *
 * Programmer:	Quincey Koziol
 *              Wednesday, August 6, 2003
 *
 *-------------------------------------------------------------------------
 */
herr_t
H5E_dump_api_stack(hbool_t is_api)
{
    herr_t ret_value = SUCCEED;   /* Return value */

    FUNC_ENTER_NOAPI(H5E_dump_api_stack, FAIL)

    /* Only dump the error stack during an API call */
    if(is_api) {
        H5E_t *estack = H5E_get_my_stack();

        HDassert(estack);

#ifdef H5_NO_DEPRECATED_SYMBOLS
            if(estack->auto_op.func2)
                (void)((estack->auto_op.func2)(H5E_DEFAULT, estack->auto_data));
#else /* H5_NO_DEPRECATED_SYMBOLS */ 
        if(estack->auto_op.vers == 1) {
<<<<<<< HEAD
#ifndef H5_NO_DEPRECATED_SYMBOLS
            if(estack->auto_op.u.func1)
                (void)((estack->auto_op.u.func1)(estack->auto_data));
#else /* H5_NO_DEPRECATED_SYMBOLS */
            HDassert(0 && "version 1 error stack dump without deprecated symbols!");
#endif /* H5_NO_DEPRECATED_SYMBOLS */
=======
            if(estack->auto_op.func1)
                (void)((estack->auto_op.func1)(estack->auto_data));
>>>>>>> 9df4fe0a
        } /* end if */
        else {
            if(estack->auto_op.u.func2)
                (void)((estack->auto_op.u.func2)(H5E_DEFAULT, estack->auto_data));
        } /* end else */
#endif /* H5_NO_DEPRECATED_SYMBOLS */
    } /* end if */

done:
    FUNC_LEAVE_NOAPI(ret_value)
} /* end H5E_dump_api_stack() */
<|MERGE_RESOLUTION|>--- conflicted
+++ resolved
@@ -1031,21 +1031,12 @@
                 (void)((estack->auto_op.func2)(H5E_DEFAULT, estack->auto_data));
 #else /* H5_NO_DEPRECATED_SYMBOLS */ 
         if(estack->auto_op.vers == 1) {
-<<<<<<< HEAD
-#ifndef H5_NO_DEPRECATED_SYMBOLS
-            if(estack->auto_op.u.func1)
-                (void)((estack->auto_op.u.func1)(estack->auto_data));
-#else /* H5_NO_DEPRECATED_SYMBOLS */
-            HDassert(0 && "version 1 error stack dump without deprecated symbols!");
-#endif /* H5_NO_DEPRECATED_SYMBOLS */
-=======
             if(estack->auto_op.func1)
                 (void)((estack->auto_op.func1)(estack->auto_data));
->>>>>>> 9df4fe0a
         } /* end if */
         else {
-            if(estack->auto_op.u.func2)
-                (void)((estack->auto_op.u.func2)(H5E_DEFAULT, estack->auto_data));
+            if(estack->auto_op.func2)
+                (void)((estack->auto_op.func2)(H5E_DEFAULT, estack->auto_data));
         } /* end else */
 #endif /* H5_NO_DEPRECATED_SYMBOLS */
     } /* end if */
