--- conflicted
+++ resolved
@@ -292,18 +292,12 @@
 hid_t
 H5Gcreate2(hid_t loc_id, const char *name, hid_t lcpl_id, hid_t gcpl_id, hid_t gapl_id)
 {
-<<<<<<< HEAD
     void *grp = NULL;                   /* group token from VOL plugin */
     H5VL_object_t *obj = NULL;          /* object token of loc_id */
     H5VL_loc_params_t loc_params;
     H5P_genplist_t *plist;              /* Property list pointer */
+    hid_t dxpl_id = H5AC_ind_read_dxpl_id; /* dxpl used by library */
     hid_t ret_value;                    /* Return value */
-=======
-    H5G_loc_t	    loc;                /* Location to create group */
-    H5G_t	   *grp = NULL;         /* New group created */
-    hid_t           dxpl_id = H5AC_ind_read_dxpl_id; /* dxpl used by library */
-    hid_t	    ret_value;          /* Return value */
->>>>>>> 57b7130a
 
     FUNC_ENTER_API(FAIL)
     H5TRACE5("i", "i*siii", loc_id, name, lcpl_id, gcpl_id, gapl_id);
@@ -330,7 +324,6 @@
     if(H5P_verify_apl_and_dxpl(&gapl_id, H5P_CLS_GACC, &dxpl_id, loc_id, TRUE) < 0)
         HGOTO_ERROR(H5E_SYM, H5E_CANTSET, FAIL, "can't set access and transfer property lists")
 
-<<<<<<< HEAD
     /* Get the plist structure */
     if(NULL == (plist = (H5P_genplist_t *)H5I_object(gcpl_id)))
         HGOTO_ERROR(H5E_ATOM, H5E_BADATOM, FAIL, "can't find object for ID")
@@ -347,23 +340,16 @@
 
     /* Create the group through the VOL */
     if(NULL == (grp = H5VL_group_create(obj->vol_obj, loc_params, obj->vol_info->vol_cls, name, 
-                                        gcpl_id, gapl_id, H5AC_dxpl_id, H5_REQUEST_NULL)))
+                                        gcpl_id, gapl_id, dxpl_id, H5_REQUEST_NULL)))
 	HGOTO_ERROR(H5E_SYM, H5E_CANTINIT, FAIL, "unable to create group")
 
     /* Get an atom for the group */
     if((ret_value = H5VL_register_id(H5I_GROUP, grp, obj->vol_info, TRUE)) < 0)
 	HGOTO_ERROR(H5E_ATOM, H5E_CANTREGISTER, FAIL, "unable to atomize group handle")
-=======
-    /* Create the new group & get its ID */
-    if(NULL == (grp = H5G__create_named(&loc, name, lcpl_id, gcpl_id, gapl_id, dxpl_id)))
-        HGOTO_ERROR(H5E_SYM, H5E_CANTINIT, FAIL, "unable to create group")
-    if((ret_value = H5I_register(H5I_GROUP, grp, TRUE)) < 0)
-	HGOTO_ERROR(H5E_ATOM, H5E_CANTREGISTER, FAIL, "unable to register group")
->>>>>>> 57b7130a
 
 done:
     if (ret_value < 0 && grp)
-        if(H5VL_group_close (grp, obj->vol_info->vol_cls, H5AC_dxpl_id, H5_REQUEST_NULL) < 0)
+        if(H5VL_group_close (grp, obj->vol_info->vol_cls, dxpl_id, H5_REQUEST_NULL) < 0)
             HDONE_ERROR(H5E_SYM, H5E_CLOSEERROR, FAIL, "unable to release group")
     FUNC_LEAVE_API(ret_value)
 } /* end H5Gcreate2() */
@@ -408,18 +394,11 @@
 hid_t
 H5Gcreate_anon(hid_t loc_id, hid_t gcpl_id, hid_t gapl_id)
 {
-<<<<<<< HEAD
     void *grp = NULL;                   /* group token from VOL plugin */
     H5VL_object_t *obj = NULL;          /* object token of loc_id */
     H5VL_loc_params_t loc_params;
+    hid_t dxpl_id = H5AC_ind_read_dxpl_id; /* dxpl used by library */
     hid_t ret_value;                    /* Return value */
-=======
-    H5G_loc_t	    loc;
-    H5G_t	   *grp = NULL;
-    H5G_obj_create_t gcrt_info;         /* Information for group creation */
-    hid_t           dxpl_id = H5AC_ind_read_dxpl_id; /* dxpl used by library */
-    hid_t	    ret_value;
->>>>>>> 57b7130a
 
     FUNC_ENTER_API(FAIL)
     H5TRACE3("i", "iii", loc_id, gcpl_id, gapl_id);
@@ -438,41 +417,22 @@
     loc_params.type = H5VL_OBJECT_BY_SELF;
     loc_params.obj_type = H5I_get_type(loc_id);
 
-<<<<<<< HEAD
     /* get the location object */
     if(NULL == (obj = (H5VL_object_t *)H5I_object(loc_id)))
         HGOTO_ERROR(H5E_ARGS, H5E_BADTYPE, FAIL, "invalid location identifier")
-=======
-    /* Create the new group & get its ID */
-    if(NULL == (grp = H5G__create(loc.oloc->file, &gcrt_info, dxpl_id)))
-        HGOTO_ERROR(H5E_SYM, H5E_CANTINIT, FAIL, "unable to create group")
-    if((ret_value = H5I_register(H5I_GROUP, grp, TRUE)) < 0)
-	HGOTO_ERROR(H5E_ATOM, H5E_CANTREGISTER, FAIL, "unable to register group")
->>>>>>> 57b7130a
 
     /* Create the group through the VOL */
     if(NULL == (grp = H5VL_group_create(obj->vol_obj, loc_params, obj->vol_info->vol_cls, NULL, 
-                                        gcpl_id, gapl_id, H5AC_dxpl_id, H5_REQUEST_NULL)))
+                                        gcpl_id, gapl_id, dxpl_id, H5_REQUEST_NULL)))
 	HGOTO_ERROR(H5E_SYM, H5E_CANTINIT, FAIL, "unable to create group")
 
     /* Get an atom for the group */
     if((ret_value = H5VL_register_id(H5I_GROUP, grp, obj->vol_info, TRUE)) < 0)
 	HGOTO_ERROR(H5E_ATOM, H5E_CANTREGISTER, FAIL, "unable to atomize group handle")
 
-<<<<<<< HEAD
 done:
     if (ret_value < 0 && grp)
-        if(H5VL_group_close (grp, obj->vol_info->vol_cls, H5AC_dxpl_id, H5_REQUEST_NULL) < 0)
-=======
-        /* Decrement refcount on group's object header in memory */
-        if(H5O_dec_rc_by_loc(oloc, dxpl_id) < 0)
-           HDONE_ERROR(H5E_SYM, H5E_CANTDEC, FAIL, "unable to decrement refcount on newly created object")
-    } /* end if */
-
-    /* Cleanup on failure */
-    if(ret_value < 0)
-        if(grp && H5G_close(grp) < 0)
->>>>>>> 57b7130a
+        if(H5VL_group_close (grp, obj->vol_info->vol_cls, dxpl_id, H5_REQUEST_NULL) < 0)
             HDONE_ERROR(H5E_SYM, H5E_CLOSEERROR, FAIL, "unable to release group")
     FUNC_LEAVE_API(ret_value)
 } /* end H5Gcreate_anon() */
@@ -499,17 +459,11 @@
 hid_t
 H5Gopen2(hid_t loc_id, const char *name, hid_t gapl_id)
 {
-<<<<<<< HEAD
     void *grp = NULL;                   /* group token from VOL plugin */
     H5VL_object_t *obj = NULL;          /* object token of loc_id */
     H5VL_loc_params_t loc_params;
+    hid_t dxpl_id = H5AC_ind_read_dxpl_id; /* dxpl used by library */
     hid_t ret_value;                    /* Return value */
-=======
-    H5G_t       *grp = NULL;            /* Group opened */
-    H5G_loc_t	loc;                    /* Location of parent for group */
-    hid_t       dxpl_id = H5AC_ind_read_dxpl_id; /* dxpl used by library */
-    hid_t       ret_value;              /* Return value */
->>>>>>> 57b7130a
 
     FUNC_ENTER_API(FAIL)
     H5TRACE3("i", "i*si", loc_id, name, gapl_id);
@@ -522,7 +476,6 @@
     if(H5P_verify_apl_and_dxpl(&gapl_id, H5P_CLS_GACC, &dxpl_id, loc_id, FALSE) < 0)
         HGOTO_ERROR(H5E_SYM, H5E_CANTSET, FAIL, "can't set access and transfer property lists")
 
-<<<<<<< HEAD
     loc_params.type = H5VL_OBJECT_BY_SELF;
     loc_params.obj_type = H5I_get_type(loc_id);
 
@@ -532,13 +485,8 @@
 
     /* Create the group through the VOL */
     if(NULL == (grp = H5VL_group_open(obj->vol_obj, loc_params, obj->vol_info->vol_cls, 
-                                      name, gapl_id, H5AC_ind_dxpl_id, H5_REQUEST_NULL)))
+                                      name, gapl_id, dxpl_id, H5_REQUEST_NULL)))
 	HGOTO_ERROR(H5E_SYM, H5E_CANTOPENOBJ, FAIL, "unable to open group")
-=======
-    /* Open the group */
-    if((grp = H5G__open_name(&loc, name, gapl_id, dxpl_id)) == NULL)
-        HGOTO_ERROR(H5E_SYM, H5E_CANTOPENOBJ, FAIL, "unable to open group")
->>>>>>> 57b7130a
 
     /* Get an atom for the group */
     if((ret_value = H5VL_register_id(H5I_GROUP, grp, obj->vol_info, TRUE)) < 0)
@@ -546,7 +494,7 @@
 
 done:
     if (ret_value < 0 && grp)
-        if(H5VL_group_close (grp, obj->vol_info->vol_cls, H5AC_ind_dxpl_id, H5_REQUEST_NULL) < 0)
+        if(H5VL_group_close (grp, obj->vol_info->vol_cls, dxpl_id, H5_REQUEST_NULL) < 0)
             HDONE_ERROR(H5E_SYM, H5E_CLOSEERROR, FAIL, "unable to release group")
     FUNC_LEAVE_API(ret_value)
 } /* end H5Gopen2() */
@@ -583,7 +531,7 @@
 	HGOTO_ERROR(H5E_ARGS, H5E_BADTYPE, FAIL, "not a group")
 
     if(H5VL_group_get(grp->vol_obj, grp->vol_info->vol_cls, H5VL_GROUP_GET_GCPL, 
-                      H5AC_dxpl_id, H5_REQUEST_NULL, &ret_value) < 0)
+                      H5AC_ind_read_dxpl_id, H5_REQUEST_NULL, &ret_value) < 0)
         HGOTO_ERROR(H5E_INTERNAL, H5E_CANTGET, FAIL, "unable to get group creation properties")
 
 done:
@@ -627,19 +575,13 @@
     if(NULL == (obj = (H5VL_object_t *)H5I_object(loc_id)))
         HGOTO_ERROR(H5E_ARGS, H5E_BADTYPE, FAIL, "invalid location identifier")
 
-<<<<<<< HEAD
     loc_params.type = H5VL_OBJECT_BY_SELF;
     loc_params.obj_type = id_type;
 
     /* Get the group info through the VOL using the location token */
     if((ret_value = H5VL_group_get(obj->vol_obj, obj->vol_info->vol_cls, H5VL_GROUP_GET_INFO, 
-                                   H5AC_ind_dxpl_id, H5_REQUEST_NULL, loc_params, grp_info)) < 0)
+                                   H5AC_ind_read_dxpl_id, H5_REQUEST_NULL, loc_params, grp_info)) < 0)
         HGOTO_ERROR(H5E_INTERNAL, H5E_CANTGET, FAIL, "unable to get group info")
-=======
-    /* Retrieve the group's information */
-    if(H5G__obj_info(loc.oloc, grp_info/*out*/, H5AC_ind_read_dxpl_id) < 0)
-        HGOTO_ERROR(H5E_SYM, H5E_CANTGET, FAIL, "can't retrieve group info")
->>>>>>> 57b7130a
 
 done:
     FUNC_LEAVE_API(ret_value)
@@ -664,17 +606,9 @@
 H5Gget_info_by_name(hid_t loc_id, const char *name, H5G_info_t *grp_info,
     hid_t lapl_id)
 {
-<<<<<<< HEAD
     H5VL_object_t       *obj;
     H5VL_loc_params_t loc_params;
-=======
-    H5G_loc_t	loc;                    /* Location of group */
-    H5G_loc_t   grp_loc;                /* Location used to open group */
-    H5G_name_t  grp_path;            	/* Opened object group hier. path */
-    H5O_loc_t   grp_oloc;            	/* Opened object object location */
-    hbool_t     loc_found = FALSE;      /* Location at 'name' found */
     hid_t       dxpl_id = H5AC_ind_read_dxpl_id; /* dxpl used by library */
->>>>>>> 57b7130a
     herr_t      ret_value = SUCCEED;    /* Return value */
 
     FUNC_ENTER_API(FAIL)
@@ -695,25 +629,14 @@
     loc_params.loc_data.loc_by_name.lapl_id = lapl_id;
     loc_params.obj_type = H5I_get_type(loc_id);
 
-<<<<<<< HEAD
     /* get the location object */
     if(NULL == (obj = (H5VL_object_t *)H5I_object(loc_id)))
         HGOTO_ERROR(H5E_ARGS, H5E_BADTYPE, FAIL, "invalid location identifier")
 
     /* Get the group info through the VOL using the location token */
     if((ret_value = H5VL_group_get(obj->vol_obj, obj->vol_info->vol_cls, H5VL_GROUP_GET_INFO, 
-                                   H5AC_ind_dxpl_id, H5_REQUEST_NULL, loc_params, grp_info)) < 0)
+                                   dxpl_id, H5_REQUEST_NULL, loc_params, grp_info)) < 0)
         HGOTO_ERROR(H5E_INTERNAL, H5E_CANTGET, FAIL, "unable to get group info")
-=======
-    /* Find the group object */
-    if(H5G_loc_find(&loc, name, &grp_loc/*out*/, lapl_id, dxpl_id) < 0)
-        HGOTO_ERROR(H5E_SYM, H5E_NOTFOUND, FAIL, "group not found")
-    loc_found = TRUE;
-
-    /* Retrieve the group's information */
-    if(H5G__obj_info(grp_loc.oloc, grp_info/*out*/, dxpl_id) < 0)
-        HGOTO_ERROR(H5E_SYM, H5E_CANTGET, FAIL, "can't retrieve group info")
->>>>>>> 57b7130a
 
 done:
     FUNC_LEAVE_API(ret_value)
@@ -739,17 +662,9 @@
 H5Gget_info_by_idx(hid_t loc_id, const char *group_name, H5_index_t idx_type,
     H5_iter_order_t order, hsize_t n, H5G_info_t *grp_info, hid_t lapl_id)
 {
-<<<<<<< HEAD
     H5VL_object_t       *obj;
     H5VL_loc_params_t loc_params;
-=======
-    H5G_loc_t	loc;                    /* Location of group */
-    H5G_loc_t   grp_loc;                /* Location used to open group */
-    H5G_name_t  grp_path;            	/* Opened object group hier. path */
-    H5O_loc_t   grp_oloc;            	/* Opened object object location */
-    hbool_t     loc_found = FALSE;      /* Entry at 'name' found */
     hid_t       dxpl_id = H5AC_ind_read_dxpl_id; /* dxpl used by library */
->>>>>>> 57b7130a
     herr_t      ret_value = SUCCEED;    /* Return value */
 
     FUNC_ENTER_API(FAIL)
@@ -778,27 +693,14 @@
     loc_params.loc_data.loc_by_idx.lapl_id = lapl_id;
     loc_params.obj_type = H5I_get_type(loc_id);
 
-<<<<<<< HEAD
     /* get the location object */
     if(NULL == (obj = (H5VL_object_t *)H5I_object(loc_id)))
         HGOTO_ERROR(H5E_ARGS, H5E_BADTYPE, FAIL, "invalid location identifier")
 
     /* Get the group info through the VOL using the location token */
-    if((ret_value = H5VL_group_get(obj->vol_obj, obj->vol_info->vol_cls, 
-                                   H5VL_GROUP_GET_INFO, H5AC_ind_dxpl_id, 
-                                   H5_REQUEST_NULL, loc_params, grp_info)) < 0)
+    if((ret_value = H5VL_group_get(obj->vol_obj, obj->vol_info->vol_cls, H5VL_GROUP_GET_INFO, 
+                                   dxpl_id, H5_REQUEST_NULL, loc_params, grp_info)) < 0)
         HGOTO_ERROR(H5E_INTERNAL, H5E_CANTGET, FAIL, "unable to get group info")
-=======
-    /* Find the object's location, according to the order in the index */
-    if(H5G_loc_find_by_idx(&loc, group_name, idx_type, order, n, &grp_loc/*out*/, 
-                           lapl_id, dxpl_id) < 0)
-        HGOTO_ERROR(H5E_SYM, H5E_NOTFOUND, FAIL, "group not found")
-    loc_found = TRUE;
-
-    /* Retrieve the group's information */
-    if(H5G__obj_info(grp_loc.oloc, grp_info/*out*/, dxpl_id) < 0)
-        HGOTO_ERROR(H5E_SYM, H5E_CANTGET, FAIL, "can't retrieve group info")
->>>>>>> 57b7130a
 
 done:
     FUNC_LEAVE_API(ret_value)
@@ -868,7 +770,7 @@
 
     /* Close the group through the VOL*/
     if((ret_value = H5VL_group_close(grp->vol_obj, grp->vol_info->vol_cls,
-                                     H5AC_dxpl_id, H5_REQUEST_NULL)) < 0)
+                                     H5AC_ind_read_dxpl_id, H5_REQUEST_NULL)) < 0)
 	HGOTO_ERROR(H5E_SYM, H5E_CLOSEERROR, FAIL, "unable to close group")
 
     /* free group */
