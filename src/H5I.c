--- conflicted
+++ resolved
@@ -1313,13 +1313,8 @@
 	HGOTO_ERROR(H5E_ATOM, H5E_BADATOM, FAIL, "invalid ID")
 
     /* Do actual decrement operation */
-<<<<<<< HEAD
     if((ret_value = H5I_dec_ref(id, TRUE)) < 0)
         HGOTO_ERROR(H5E_ATOM, H5E_CANTDEC, FAIL, "can't decrement ID ref count")
-=======
-    if((ret_value = H5I_dec_ref(id)) < 0)
-        HGOTO_ERROR (H5E_ATOM, H5E_CANTDEC, FAIL, "can't decrement ID ref count")
->>>>>>> de952f36
 
 done:
     FUNC_LEAVE_API(ret_value)
@@ -1455,13 +1450,8 @@
 	HGOTO_ERROR(H5E_ATOM, H5E_BADATOM, FAIL, "invalid ID")
 
     /* Do actual increment operation */
-<<<<<<< HEAD
     if((ret_value = H5I_inc_ref(id, TRUE)) < 0)
         HGOTO_ERROR(H5E_ATOM, H5E_CANTINC, FAIL, "can't increment ID ref count")
-=======
-    if((ret_value = H5I_inc_ref(id)) < 0)
-        HGOTO_ERROR (H5E_ATOM, H5E_CANTINC, FAIL, "can't increment ID ref count");
->>>>>>> de952f36
 
 done:
     FUNC_LEAVE_API(ret_value)
