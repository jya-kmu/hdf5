--- conflicted
+++ resolved
@@ -95,16 +95,10 @@
     void *ret_obj;              /* Object to return */
 } H5I_search_ud_t;
 
-<<<<<<< HEAD
 typedef struct {
     H5I_iterate_func_t op;      /* Application's callback routine */
     void *op_data;              /* Application's user data */
 } H5I_iterate_pub_ud_t;
-
-/* User data for iterator callback when IDs have wrapped */
-typedef struct {
-    unsigned nextid;            /* Next ID to expect */
-} H5I_wrap_ud_t;
 
 /* User data for iterator callback for retrieveing an ID correponding to an object pointer */
 typedef struct {
@@ -112,8 +106,6 @@
     hid_t ret_id;            /* ID returned */
 } H5I_get_id_ud_t;
 
-=======
->>>>>>> beb6f83c
 /* User data for iterator callback for ID iteration */
 typedef struct {
     H5I_search_func_t user_func;        /* 'User' function to invoke */
@@ -881,38 +873,9 @@
     type_ptr->nextid++;
 
     /*
-     * This next section of code checks for the 'nextid' getting too large and
-     * wrapping around, thus necessitating checking for duplicate IDs being
-     * handed out.
+     * Sanity check for the 'nextid' getting too large and wrapping around.
      */
-    if(type_ptr->nextid > (unsigned)ID_MASK)
-	type_ptr->wrapped = TRUE;
-
-    /*
-     * If we've wrapped around then we need to check for duplicate id's being
-     * handed out.
-     */
-    if(type_ptr->wrapped) {
-        H5I_wrap_ud_t udata;    /* User data for iteration */
-        herr_t iter_status;     /* Iteration status */
-
-        /* Set up user data for iteration */
-        udata.nextid = type_ptr->cls->reserved;
-
-        /* Iterate over all the ID nodes, looking for a gap in the ID sequence */
-        if((iter_status = H5SL_iterate(type_ptr->ids, H5I__wrapped_cb, &udata)) < 0)
-            HGOTO_ERROR(H5E_ATOM, H5E_BADITER, FAIL, "ID iteration failed")
-
-        /* If we didn't break out of the iteration and we're at the max. ID, we've used all the IDs */
-        if(0 == iter_status && udata.nextid >= ID_MASK)
-            HGOTO_ERROR(H5E_ATOM, H5E_NOIDS, FAIL, "no IDs available in type")
-
-        /* Sanity check */
-        HDassert(udata.nextid < ID_MASK);
-
-        /* Retain the next ID for the class */
-        type_ptr->nextid = udata.nextid;
-    } /* end if */
+    HDassert(type_ptr->nextid <= ID_MASK);
 
     /* Set return value */
     ret_value = new_id;
