/* * * * * * * * * * * * * * * * * * * * * * * * * * * * * * * * * * * * * * *
 * Copyright by The HDF Group.                                               *
 * Copyright by the Board of Trustees of the University of Illinois.         *
 * All rights reserved.                                                      *
 *                                                                           *
 * This file is part of HDF5.  The full HDF5 copyright notice, including     *
 * terms governing use, modification, and redistribution, is contained in    *
 * the files COPYING and Copyright.html.  COPYING can be found at the root   *
 * of the source code distribution tree; Copyright.html can be found at the  *
 * root level of an installed copy of the electronic HDF5 document set and   *
 * is linked from the top-level documents page.  It can also be found at     *
 * http://hdfgroup.org/HDF5/doc/Copyright.html.  If you do not have          *
 * access to either file, you may request a copy from help@hdfgroup.org.     *
 * * * * * * * * * * * * * * * * * * * * * * * * * * * * * * * * * * * * * * */

/*
 * Programmer:  Robb Matzke <matzke@llnl.gov>
 *              Tuesday, August 10, 1999
 *
 * Purpose:     A driver which stores the HDF5 data in main memory  using
 *              only the HDF5 public API. This driver is useful for fast
 *              access to small, temporary hdf5 files.
 */

#include "H5FDdrvr_module.h" /* This source code file is part of the H5FD driver module */

#include "H5private.h"      /* Generic Functions            */
#include "H5Eprivate.h"     /* Error handling               */
#include "H5Fprivate.h"     /* File access                  */
#include "H5FDprivate.h"    /* File drivers                 */
#include "H5FDcore.h"       /* Core file driver             */
#include "H5FLprivate.h"    /* Free lists                   */
#include "H5Iprivate.h"     /* IDs                          */
#include "H5MMprivate.h"    /* Memory management            */
#include "H5Pprivate.h"     /* Property lists               */
#include "H5SLprivate.h"    /* Skip lists                   */

/* The driver identification number, initialized at runtime */
static hid_t H5FD_CORE_g = 0;

/* The skip list node type.  Represents a region in the file. */
typedef struct H5FD_core_region_t {
    haddr_t start;              /* Start address of the region          */
    haddr_t end;                /* End address of the region            */
} H5FD_core_region_t;

/* The description of a file belonging to this driver. The 'eoa' and 'eof'
 * determine the amount of hdf5 address space in use and the high-water mark
 * of the file (the current size of the underlying memory).
 */
typedef struct H5FD_core_t {
    H5FD_t  pub;                /* public stuff, must be first          */
    char    *name;              /* for equivalence testing              */
    unsigned char *mem;         /* the underlying memory                */
    haddr_t eoa;                /* end of allocated region              */
    haddr_t eof;                /* current allocated size               */
    haddr_t aligned_eof;        /* EOF as a multiple of the increment   */
    size_t  increment;          /* multiples for mem allocation         */
    hbool_t backing_store;      /* write to file name on flush          */
    size_t  bstore_page_size;   /* backing store page size              */
    int     fd;                 /* backing store file descriptor        */
    /* Information for determining uniqueness of a file with a backing store */
#ifndef H5_HAVE_WIN32_API
    /* On most systems the combination of device and i-node number uniquely
     * identify a file.
     */
    dev_t       device;                 /*file device number            */
    ino_t       inode;                  /*file i-node number            */
#else
    /* Files in windows are uniquely identified by the volume serial
     * number and the file index (both low and high parts).
     *
     * There are caveats where these numbers can change, especially
     * on FAT file systems.  On NTFS, however, a file should keep
     * those numbers the same until renamed or deleted (though you
     * can use ReplaceFile() on NTFS to keep the numbers the same
     * while renaming).
     *
     * See the MSDN "BY_HANDLE_FILE_INFORMATION Structure" entry for
     * more information.
     *
     * http://msdn.microsoft.com/en-us/library/aa363788(v=VS.85).aspx
     */
    DWORD           nFileIndexLow;
    DWORD           nFileIndexHigh;
    DWORD           dwVolumeSerialNumber;
    
    HANDLE          hFile;      /* Native windows file handle */
#endif /* H5_HAVE_WIN32_API */
    hbool_t dirty;                              /* changes not saved?       */
    H5FD_file_image_callbacks_t fi_callbacks;   /* file image callbacks     */
    H5SL_t *dirty_list;                         /* dirty parts of the file  */
} H5FD_core_t;

/* Driver-specific file access properties */
typedef struct H5FD_core_fapl_t {
    size_t  increment;          /* how much to grow memory */
    hbool_t backing_store;      /* write to file name on flush */
} H5FD_core_fapl_t;

/* Allocate memory in multiples of this size by default */
#define H5FD_CORE_INCREMENT 8192

/* These macros check for overflow of various quantities.  These macros
 * assume that file_offset_t is signed and haddr_t and size_t are unsigned.
 *
 * ADDR_OVERFLOW:   Checks whether a file address of type `haddr_t'
 *                  is too large to be represented by the second argument
 *                  of the file seek function.
 *
 * SIZE_OVERFLOW:   Checks whether a buffer size of type `hsize_t' is too
 *                  large to be represented by the `size_t' type.
 *
 * REGION_OVERFLOW: Checks whether an address and size pair describe data
 *                  which can be addressed entirely in memory.
 */
#define MAXADDR             ((haddr_t)((~(size_t)0)-1))
#define ADDR_OVERFLOW(A)    (HADDR_UNDEF==(A) || (A) > (haddr_t)MAXADDR)
#define SIZE_OVERFLOW(Z)    ((Z) > (hsize_t)MAXADDR)
#define REGION_OVERFLOW(A,Z)    (ADDR_OVERFLOW(A) || SIZE_OVERFLOW(Z) ||    \
                                 HADDR_UNDEF==(A)+(Z) ||                    \
                                (size_t)((A)+(Z))<(size_t)(A))

/* Prototypes */
static herr_t H5FD__core_add_dirty_region(H5FD_core_t *file, haddr_t start, haddr_t end);
static herr_t H5FD__core_destroy_dirty_list(H5FD_core_t *file);
static herr_t H5FD__core_write_to_bstore(H5FD_core_t *file, haddr_t addr, size_t size);
static herr_t H5FD__core_term(void);
static void *H5FD__core_fapl_get(H5FD_t *_file);
static H5FD_t *H5FD__core_open(const char *name, unsigned flags, hid_t fapl_id,
            haddr_t maxaddr);
static herr_t H5FD__core_close(H5FD_t *_file);
static int H5FD__core_cmp(const H5FD_t *_f1, const H5FD_t *_f2);
static herr_t H5FD__core_query(const H5FD_t *_f1, unsigned long *flags);
static haddr_t H5FD__core_get_eoa(const H5FD_t *_file, H5FD_mem_t type);
static herr_t H5FD__core_set_eoa(H5FD_t *_file, H5FD_mem_t type, haddr_t addr);
static haddr_t H5FD__core_get_eof(const H5FD_t *_file, H5FD_mem_t type);
static herr_t  H5FD__core_get_handle(H5FD_t *_file, hid_t fapl, void** file_handle);
static herr_t H5FD__core_read(H5FD_t *_file, H5FD_mem_t type, hid_t fapl_id, haddr_t addr,
            size_t size, void *buf);
static herr_t H5FD__core_write(H5FD_t *_file, H5FD_mem_t type, hid_t fapl_id, haddr_t addr,
            size_t size, const void *buf);
static herr_t H5FD__core_flush(H5FD_t *_file, hid_t dxpl_id, unsigned closing);
static herr_t H5FD__core_truncate(H5FD_t *_file, hid_t dxpl_id, hbool_t closing);

static const H5FD_class_t H5FD_core_g = {
    "core",                     /* name                 */
    MAXADDR,                    /* maxaddr              */
    H5F_CLOSE_WEAK,             /* fc_degree            */
    H5FD__core_term,            /* terminate            */
    NULL,                       /* sb_size              */
    NULL,                       /* sb_encode            */
    NULL,                       /* sb_decode            */
    sizeof(H5FD_core_fapl_t),   /* fapl_size            */
    H5FD__core_fapl_get,        /* fapl_get             */
    NULL,                       /* fapl_copy            */
    NULL,                       /* fapl_free            */
    0,                          /* dxpl_size            */
    NULL,                       /* dxpl_copy            */
    NULL,                       /* dxpl_free            */
    H5FD__core_open,            /* open                 */
    H5FD__core_close,           /* close                */
    H5FD__core_cmp,             /* cmp                  */
    H5FD__core_query,           /* query                */
    NULL,                       /* get_type_map         */
    NULL,                       /* alloc                */
    NULL,                       /* free                 */
<<<<<<< HEAD
    H5FD_core_get_eoa,          /* get_eoa              */
    H5FD_core_set_eoa,          /* set_eoa              */
    H5FD_core_get_eof,          /* get_eof              */
    H5FD_core_get_handle,       /* get_handle           */
    H5FD_core_read,             /* read                 */
    H5FD_core_write,            /* write                */
    H5FD_core_flush,            /* flush                */
    NULL,                       /* coordinate           */
    H5FD_core_truncate,         /* truncate             */
=======
    H5FD__core_get_eoa,         /* get_eoa              */
    H5FD__core_set_eoa,         /* set_eoa              */
    H5FD__core_get_eof,         /* get_eof              */
    H5FD__core_get_handle,      /* get_handle           */
    H5FD__core_read,            /* read                 */
    H5FD__core_write,           /* write                */
    H5FD__core_flush,           /* flush                */
    H5FD__core_truncate,        /* truncate             */
>>>>>>> 4dc2218a
    NULL,                       /* lock                 */
    NULL,                       /* unlock               */
    H5FD_FLMAP_DICHOTOMY        /* fl_map               */
};

/* Define a free list to manage the region type */
H5FL_DEFINE(H5FD_core_region_t);


/*-------------------------------------------------------------------------
 * Function:    H5FD__core_add_dirty_region
 *
 * Purpose:     Add a new dirty region to the list for later flushing
 *              to the backing store.
 *
 * Return:      SUCCEED/FAIL
 *
 *-------------------------------------------------------------------------
 */
static herr_t
H5FD__core_add_dirty_region(H5FD_core_t *file, haddr_t start, haddr_t end)
{
    H5FD_core_region_t *b_item  = NULL;
    H5FD_core_region_t *a_item  = NULL;
    H5FD_core_region_t *item    = NULL;
    haddr_t     b_addr          = 0;
    haddr_t     a_addr          = 0;
    hbool_t     create_new_node = TRUE;
    herr_t      ret_value       = SUCCEED;
#ifdef DER
    hbool_t     was_adjusted    = FALSE;
#endif

    FUNC_ENTER_STATIC

    HDassert(file);
    HDassert(file->dirty_list);
    HDassert(start <= end);

#ifdef DER
fprintf(stderr, "Add region: (%llu, %llu)\n", start, end);
#endif

    /* Adjust the dirty region to the nearest block boundaries */
    if(start % file->bstore_page_size != 0) {
        start = (start / file->bstore_page_size) * file->bstore_page_size;
#ifdef DER
        was_adjusted = TRUE;
#endif
    }
    if(end % file->bstore_page_size != (file->bstore_page_size - 1)) {
        end = (((end / file->bstore_page_size) + 1) * file->bstore_page_size) - 1;
        if(end > file->eof){
#ifdef DER
fprintf(stderr, "Adjusted to EOF\n");
#endif
            end = file->eof - 1;
        }
#ifdef DER
        was_adjusted = TRUE;
#endif
    }

#ifdef DER
if(was_adjusted)
    fprintf(stderr, "Adjusted region: (%llu, %llu)\n", start, end);
#endif

    /* Get the regions before and after the intended insertion point */
    b_addr = start +1;
    a_addr = end + 2;
    b_item = (H5FD_core_region_t *)H5SL_less(file->dirty_list, &b_addr);
    a_item = (H5FD_core_region_t *)H5SL_less(file->dirty_list, &a_addr);

    /* Check to see if we need to extend the upper end of the NEW region */
    if(a_item) {
        if(start < a_item->start && end < a_item->end) {

            /* Extend the end of the NEW region to match the existing AFTER region */
            end = a_item->end;
        }
    }
    /* Attempt to extend the PREV region */
    if(b_item) {
        if(start <= b_item->end + 1) {

            /* Need to set this for the delete algorithm */
            start = b_item->start;

            /* We won't need to insert a new node since we can
             * just update an existing one instead.
             */
            create_new_node = FALSE;
        }
    }

    /* Remove any old nodes that are no longer needed */
    while(a_item && a_item->start > start) {

        H5FD_core_region_t *less;
        haddr_t key = a_item->start - 1;

        /* Save the previous node before we trash this one */
        less = (H5FD_core_region_t *)H5SL_less(file->dirty_list, &key);

        /* Delete this node */
        a_item = (H5FD_core_region_t *)H5SL_remove(file->dirty_list, &a_item->start);
        a_item = H5FL_FREE(H5FD_core_region_t, a_item);

        /* Set up to check the next node */
        if(less)
            a_item = less;
    }

    /* Insert the new node */
    if(create_new_node) {
        if(NULL == (item = (H5FD_core_region_t *)H5SL_search(file->dirty_list, &start))) {
            /* Ok to insert.  No pre-existing node with that key. */
            item = (H5FD_core_region_t *)H5FL_CALLOC(H5FD_core_region_t);
            item->start = start;
            item->end = end;
            if(H5SL_insert(file->dirty_list, item, &item->start) < 0)
                HGOTO_ERROR(H5E_SLIST, H5E_CANTINSERT, FAIL, "can't insert new dirty region: (%llu, %llu)\n", start, end)
        }
        else {
            /* Store the new item endpoint if it's bigger */
            item->end = (item->end < end) ? end : item->end;
        }
    }
    else {
        /* Update the size of the before region */
        if(b_item->end < end)
            b_item->end = end;
    }

done:
    FUNC_LEAVE_NOAPI(ret_value)
} /* end H5FD__core_add_dirty_region() */


/*-------------------------------------------------------------------------
 * Function:    H5FD__core_destroy_dirty_list
 *
 * Purpose:     Completely destroy the dirty list.
 *
 * Return:      SUCCEED/FAIL
 *
 *-------------------------------------------------------------------------
 */
static herr_t
H5FD__core_destroy_dirty_list(H5FD_core_t *file)
{
    herr_t ret_value = SUCCEED;

    FUNC_ENTER_STATIC

    HDassert(file);

    /* Destroy the list, including any remaining list elements */
    if(file->dirty_list) {
        H5FD_core_region_t *region = NULL;

#ifdef DER
{
size_t count = H5SL_count(file->dirty_list);
if(count != 0)
    fprintf(stderr, "LIST NOT EMPTY AT DESTROY\n");
}
#endif
        while(NULL != (region = (H5FD_core_region_t *)H5SL_remove_first(file->dirty_list)))
            region = H5FL_FREE(H5FD_core_region_t, region);

        if(H5SL_close(file->dirty_list) < 0)
            HGOTO_ERROR(H5E_SLIST, H5E_CLOSEERROR, FAIL, "can't close core vfd dirty list")
        file->dirty_list = NULL;
    }

done:
    FUNC_LEAVE_NOAPI(ret_value)
} /* end H5FD__core_destroy_dirty_list() */


/*-------------------------------------------------------------------------
 * Function:    H5FD__core_write_to_bstore
 *
 * Purpose:     Write data to the backing store.
 *
 * Return:      SUCCEED/FAIL
 *
 *-------------------------------------------------------------------------
 */
static herr_t
H5FD__core_write_to_bstore(H5FD_core_t *file, haddr_t addr, size_t size)
{
    unsigned char  *ptr         = file->mem + addr;     /* mutable pointer into the
                                                         * buffer (can't change mem)
                                                         */
    herr_t          ret_value   = SUCCEED;              /* Return value */

    FUNC_ENTER_NOAPI_NOINIT

    HDassert(file);

    /* Write to backing store */
    if((off_t)addr != HDlseek(file->fd, (off_t)addr, SEEK_SET))
        HGOTO_ERROR(H5E_IO, H5E_SEEKERROR, FAIL, "error seeking in backing store")

    while (size > 0) {

        h5_posix_io_t       bytes_in        = 0;    /* # of bytes to write  */
        h5_posix_io_ret_t   bytes_wrote     = -1;   /* # of bytes written   */

        /* Trying to write more bytes than the return type can handle is
         * undefined behavior in POSIX.
         */
        if(size > H5_POSIX_MAX_IO_BYTES)
            bytes_in = H5_POSIX_MAX_IO_BYTES;
        else
            bytes_in = (h5_posix_io_t)size;

#ifdef DER
fprintf(stderr, "\nNEW\n");
#endif
        do {
            bytes_wrote = HDwrite(file->fd, ptr, bytes_in);
#ifdef DER
fprintf(stderr, "bytes wrote: %lu\n", bytes_wrote);
#endif
        } while(-1 == bytes_wrote && EINTR == errno);

        if(-1 == bytes_wrote) { /* error */
            int myerrno = errno;
            time_t mytime = HDtime(NULL);
            HDoff_t myoffset = HDlseek(file->fd, (HDoff_t)0, SEEK_CUR);

            HGOTO_ERROR(H5E_IO, H5E_WRITEERROR, FAIL, "write to backing store failed: time = %s, filename = '%s', file descriptor = %d, errno = %d, error message = '%s', ptr = %p, total write size = %llu, bytes this sub-write = %llu, bytes actually written = %llu, offset = %llu", HDctime(&mytime), file->name, file->fd, myerrno, HDstrerror(myerrno), ptr, (unsigned long long)size, (unsigned long long)bytes_in, (unsigned long long)bytes_wrote, (unsigned long long)myoffset);
        } /* end if */

        HDassert(bytes_wrote > 0);
        HDassert((size_t)bytes_wrote <= size);

        size -= (size_t)bytes_wrote;
        ptr = (unsigned char *)ptr + bytes_wrote;

    } /* end while */

done:
    FUNC_LEAVE_NOAPI(ret_value)
} /* end H5FD__core_write_to_bstore() */


/*-------------------------------------------------------------------------
 * Function:    H5FD__init_package
 *
 * Purpose:     Initializes any interface-specific data or routines.
 *
 * Return:      Non-negative on success/Negative on failure 
 *
 *-------------------------------------------------------------------------
 */
static herr_t
H5FD__init_package(void)
{
    herr_t ret_value = SUCCEED;

    FUNC_ENTER_NOAPI_NOINIT

    if(H5FD_core_init() < 0)
        HGOTO_ERROR(H5E_VFL, H5E_CANTINIT, FAIL, "unable to initialize core VFD")

done:
    FUNC_LEAVE_NOAPI(ret_value)
} /* H5FD__init_package() */


/*-------------------------------------------------------------------------
 * Function:    H5FD_core_init
 *
 * Purpose:     Initialize this driver by registering the driver with the
 *              library.
 *
 * Return:      Success:    The driver ID for the core driver.
 *              Failure:    Negative.
 *
 * Programmer:  Robb Matzke
 *              Thursday, July 29, 1999
 *
 *-------------------------------------------------------------------------
 */
hid_t
H5FD_core_init(void)
{
    hid_t ret_value = H5I_INVALID_HID;  /* Return value */

    FUNC_ENTER_NOAPI(FAIL)

    if(H5I_VFL != H5I_get_type(H5FD_CORE_g))
        H5FD_CORE_g = H5FD_register(&H5FD_core_g, sizeof(H5FD_class_t), FALSE);

    /* Set return value */
    ret_value = H5FD_CORE_g;

done:
    FUNC_LEAVE_NOAPI(ret_value)
} /* end H5FD_core_init() */


/*---------------------------------------------------------------------------
 * Function:    H5FD__core_term
 *
 * Purpose:     Shut down the VFD
 *
 * Returns:     SUCCEED (Can't fail)
 *
 * Programmer:  Quincey Koziol
 *              Friday, Jan 30, 2004
 *
 *---------------------------------------------------------------------------
 */
static herr_t
H5FD__core_term(void)
{
    FUNC_ENTER_STATIC_NOERR

    /* Reset VFL ID */
    H5FD_CORE_g = 0;

    FUNC_LEAVE_NOAPI(SUCCEED)
} /* end H5FD__core_term() */


/*-------------------------------------------------------------------------
 * Function:    H5Pset_fapl_core
 *
 * Purpose:     Modify the file access property list to use the H5FD_CORE
 *              driver defined in this source file.  The INCREMENT specifies
 *              how much to grow the memory each time we need more.
 *
 * Return:      SUCCEED/FAIL
 *
 * Programmer:  Robb Matzke
 *              Thursday, February 19, 1998
 *
 *-------------------------------------------------------------------------
 */
herr_t
H5Pset_fapl_core(hid_t fapl_id, size_t increment, hbool_t backing_store)
{
    H5FD_core_fapl_t    fa;
    H5P_genplist_t      *plist;         /* Property list pointer */
    herr_t              ret_value;

    FUNC_ENTER_API(FAIL)
    H5TRACE3("e", "izb", fapl_id, increment, backing_store);

    /* Check argument */
    if(NULL == (plist = H5P_object_verify(fapl_id,H5P_FILE_ACCESS)))
        HGOTO_ERROR(H5E_ARGS, H5E_BADTYPE, FAIL, "not a file access property list")

    fa.increment = increment;
    fa.backing_store = backing_store;

    ret_value = H5P_set_driver(plist, H5FD_CORE, &fa);

done:
    FUNC_LEAVE_API(ret_value)
} /* end H5Pset_fapl_core() */


/*-------------------------------------------------------------------------
 * Function:    H5Pget_fapl_core
 *
 * Purpose:     Queries properties set by the H5Pset_fapl_core() function.
 *
 * Return:      SUCCEED/FAIL
 *
 * Programmer:  Robb Matzke
 *              Tuesday, August 10, 1999
 *
 *-------------------------------------------------------------------------
 */
herr_t
H5Pget_fapl_core(hid_t fapl_id, size_t *increment /*out*/, hbool_t *backing_store /*out*/)
{
    H5P_genplist_t      *plist;                 /* Property list pointer */
    const H5FD_core_fapl_t    *fa;
    herr_t              ret_value = SUCCEED;    /* Return value */

    FUNC_ENTER_API(FAIL)
    H5TRACE3("e", "ixx", fapl_id, increment, backing_store);

    if(NULL == (plist = H5P_object_verify(fapl_id, H5P_FILE_ACCESS)))
        HGOTO_ERROR(H5E_ARGS, H5E_BADTYPE, FAIL, "not a file access property list")
    if(H5FD_CORE != H5P_peek_driver(plist))
        HGOTO_ERROR(H5E_PLIST, H5E_BADVALUE, FAIL, "incorrect VFL driver")
    if(NULL == (fa = (const H5FD_core_fapl_t *)H5P_peek_driver_info(plist)))
        HGOTO_ERROR(H5E_PLIST, H5E_BADVALUE, FAIL, "bad VFL driver info")

    if(increment)
        *increment = fa->increment;
    if(backing_store)
        *backing_store = fa->backing_store;

done:
    FUNC_LEAVE_API(ret_value)
} /* end H5Pget_fapl_core() */


/*-------------------------------------------------------------------------
 * Function:    H5FD__core_fapl_get
 *
 * Purpose:     Returns a copy of the file access properties.
 *
 * Return:      Success:    Ptr to new file access properties.
 *              Failure:    NULL
 *
 * Programmer:  Robb Matzke
 *              Friday, August 13, 1999
 *
 *-------------------------------------------------------------------------
 */
static void *
H5FD__core_fapl_get(H5FD_t *_file)
{
    H5FD_core_t         *file = (H5FD_core_t*)_file;
    H5FD_core_fapl_t    *fa;
    void                *ret_value = NULL;      /* Return value */

    FUNC_ENTER_STATIC

    if(NULL == (fa = (H5FD_core_fapl_t *)H5MM_calloc(sizeof(H5FD_core_fapl_t))))
        HGOTO_ERROR(H5E_RESOURCE, H5E_NOSPACE, NULL, "memory allocation failed")

    fa->increment = file->increment;
    fa->backing_store = (hbool_t)(file->fd >= 0);

    /* Set return value */
    ret_value = fa;

done:
    FUNC_LEAVE_NOAPI(ret_value)
} /* end H5FD__core_fapl_get() */


/*-------------------------------------------------------------------------
 * Function:    H5FD___core_open
 *
 * Purpose:     Create memory as an HDF5 file.
 *
 * Return:      Success:    A pointer to a new file data structure. The
 *                          public fields will be initialized by the
 *                          caller, which is always H5FD_open().
 *              Failure:    NULL
 *
 * Programmer:  Robb Matzke
 *              Thursday, July 29, 1999
 *
 *-------------------------------------------------------------------------
 */
static H5FD_t *
H5FD__core_open(const char *name, unsigned flags, hid_t fapl_id, haddr_t maxaddr)
{
    int                 o_flags;
    H5FD_core_t         *file = NULL;
    H5FD_core_fapl_t    *fa = NULL;
    H5P_genplist_t      *plist;         /* Property list pointer */
#ifdef H5_HAVE_WIN32_API
    struct _BY_HANDLE_FILE_INFORMATION fileinfo;
#endif
    h5_stat_t           sb;
    int                 fd = -1;
    H5FD_file_image_info_t  file_image_info;
    H5FD_t              *ret_value = NULL;      /* Return value */

    FUNC_ENTER_STATIC

    /* Check arguments */
    if(!name || !*name)
        HGOTO_ERROR(H5E_ARGS, H5E_BADVALUE, NULL, "invalid file name")
    if(0 == maxaddr || HADDR_UNDEF == maxaddr)
        HGOTO_ERROR(H5E_ARGS, H5E_BADRANGE, NULL, "bogus maxaddr")
    if(ADDR_OVERFLOW(maxaddr))
        HGOTO_ERROR(H5E_ARGS, H5E_OVERFLOW, NULL, "maxaddr overflow")
    HDassert(H5P_DEFAULT != fapl_id);
    if(NULL == (plist = (H5P_genplist_t *)H5I_object(fapl_id)))
        HGOTO_ERROR(H5E_ARGS, H5E_BADTYPE, NULL, "not a file access property list")
    if(NULL == (fa = (H5FD_core_fapl_t *)H5P_peek_driver_info(plist)))
        HGOTO_ERROR(H5E_PLIST, H5E_BADVALUE, NULL, "bad VFL driver info")

    /* Build the open flags */
    o_flags = (H5F_ACC_RDWR & flags) ? O_RDWR : O_RDONLY;
    if(H5F_ACC_TRUNC & flags) o_flags |= O_TRUNC;
    if(H5F_ACC_CREAT & flags) o_flags |= O_CREAT;
    if(H5F_ACC_EXCL & flags) o_flags |= O_EXCL;

    /* Retrieve initial file image info */
    if(H5P_peek(plist, H5F_ACS_FILE_IMAGE_INFO_NAME, &file_image_info) < 0)
        HGOTO_ERROR(H5E_PLIST, H5E_CANTGET, NULL, "can't get initial file image info")

    /* If the file image exists and this is an open, make sure the file doesn't exist */
    HDassert(((file_image_info.buffer != NULL) && (file_image_info.size > 0)) ||
             ((file_image_info.buffer == NULL) && (file_image_info.size == 0)));
    HDmemset(&sb, 0, sizeof(sb));
    if((file_image_info.buffer != NULL) && !(H5F_ACC_CREAT & flags)) {
        if(HDopen(name, o_flags, 0666) >= 0)
            HGOTO_ERROR(H5E_FILE, H5E_FILEEXISTS, NULL, "file already exists")
        
        /* If backing store is requested, create and stat the file
         * Note: We are forcing the O_CREAT flag here, even though this is 
         * technically an open.
         */
        if(fa->backing_store) {
            if((fd = HDopen(name, o_flags | O_CREAT, 0666)) < 0)
                HGOTO_ERROR(H5E_FILE, H5E_CANTOPENFILE, NULL, "unable to create file")
            if(HDfstat(fd, &sb) < 0)
                HSYS_GOTO_ERROR(H5E_FILE, H5E_BADFILE, NULL, "unable to fstat file")
        } /* end if */
    }  /* end if */
    /* Open backing store, and get stat() from file.  The only case that backing
     * store is off is when  the backing_store flag is off and H5F_ACC_CREAT is
     * on. */
    else if(fa->backing_store || !(H5F_ACC_CREAT & flags)) {
        if((fd = HDopen(name, o_flags, 0666)) < 0)
            HGOTO_ERROR(H5E_FILE, H5E_CANTOPENFILE, NULL, "unable to open file")
        if(HDfstat(fd, &sb) < 0)
            HSYS_GOTO_ERROR(H5E_FILE, H5E_BADFILE, NULL, "unable to fstat file")
    } /* end if */

    /* Create the new file struct */
    if(NULL == (file = (H5FD_core_t *)H5MM_calloc(sizeof(H5FD_core_t))))
        HGOTO_ERROR(H5E_RESOURCE, H5E_NOSPACE, NULL, "unable to allocate file struct")
    file->fd = fd;
    if(name && *name)
        file->name = H5MM_xstrdup(name);

    /* The increment comes from either the file access property list or the
     * default value. But if the file access property list was zero then use
     * the default value instead.
     */
    file->increment = (fa->increment > 0) ? fa->increment : H5FD_CORE_INCREMENT;

    /* If save data in backing store. */
    file->backing_store = fa->backing_store;

    /* Save file image callbacks */
    file->fi_callbacks = file_image_info.callbacks;

    if(fd >= 0) {
        /* Retrieve information for determining uniqueness of file */
#ifdef H5_HAVE_WIN32_API
        file->hFile = (HANDLE)_get_osfhandle(fd);
        if(INVALID_HANDLE_VALUE == file->hFile)
            HGOTO_ERROR(H5E_FILE, H5E_CANTOPENFILE, NULL, "unable to get Windows file handle")

        if(!GetFileInformationByHandle((HANDLE)file->hFile, &fileinfo))
            HGOTO_ERROR(H5E_FILE, H5E_CANTOPENFILE, NULL, "unable to get Windows file information")

        file->nFileIndexHigh = fileinfo.nFileIndexHigh;
        file->nFileIndexLow = fileinfo.nFileIndexLow;
        file->dwVolumeSerialNumber = fileinfo.dwVolumeSerialNumber;
#else /* H5_HAVE_WIN32_API */
        file->device = sb.st_dev;
        file->inode = sb.st_ino;
#endif /* H5_HAVE_WIN32_API */
    } /* end if */

    /* If an existing file is opened, load the whole file into memory. */
    if(!(H5F_ACC_CREAT & flags)) {
        size_t size;

        /* Retrieve file size */
        if(file_image_info.buffer && file_image_info.size > 0)
            size = file_image_info.size;
        else
            size = (size_t)sb.st_size;

        /* Check if we should allocate the memory buffer and read in existing data */
        if(size) {
            /* Allocate memory for the file's data, using the file image callback if available. */
            if(file->fi_callbacks.image_malloc) {
                if(NULL == (file->mem = (unsigned char*)file->fi_callbacks.image_malloc(size, H5FD_FILE_IMAGE_OP_FILE_OPEN, file->fi_callbacks.udata)))
                    HGOTO_ERROR(H5E_FILE, H5E_CANTALLOC, NULL, "image malloc callback failed")
            } /* end if */
            else {
                if(NULL == (file->mem = (unsigned char*)H5MM_malloc(size)))
                    HGOTO_ERROR(H5E_FILE, H5E_CANTALLOC, NULL, "unable to allocate memory block")
            } /* end else */

            /* Set up data structures */
            file->eof = size;

            /* MSC - Need to set the EOF to what have been stored in the
               SuperBlock which is a multiple of the increment */
            {
                haddr_t new_eof;

                /* Determine new size of memory buffer */
                H5_CHECKED_ASSIGN(new_eof, size_t, file->increment * (file->eof / file->increment), hsize_t);
                if(file->eof % file->increment)
                    new_eof += file->increment;
                file->aligned_eof = new_eof;
            }

            /* If there is an initial file image, copy it, using the callback if possible */
            if(file_image_info.buffer && file_image_info.size > 0) {
                if(file->fi_callbacks.image_memcpy) {
                    if(file->mem != file->fi_callbacks.image_memcpy(file->mem, file_image_info.buffer, size, H5FD_FILE_IMAGE_OP_FILE_OPEN, file->fi_callbacks.udata))
                        HGOTO_ERROR(H5E_FILE, H5E_CANTCOPY, NULL, "image_memcpy callback failed")
                } /* end if */
                else
                    HDmemcpy(file->mem, file_image_info.buffer, size);
            } /* end if */
            /* Read in existing data from the file if there is no image */
            else {
                /* Read in existing data, being careful of interrupted system calls,
                 * partial results, and the end of the file.
                 */
                
                uint8_t *mem = file->mem; /* memory pointer for writes */
                
                while(size > 0) {
                    h5_posix_io_t       bytes_in        = 0;    /* # of bytes to read       */
                    h5_posix_io_ret_t   bytes_read      = -1;   /* # of bytes actually read */
                    
                    /* Trying to read more bytes than the return type can handle is
                     * undefined behavior in POSIX.
                     */
                    if(size > H5_POSIX_MAX_IO_BYTES)
                        bytes_in = H5_POSIX_MAX_IO_BYTES;
                    else
                        bytes_in = (h5_posix_io_t)size;
                    
                    do {
                        bytes_read = HDread(file->fd, mem, bytes_in);
                    } while(-1 == bytes_read && EINTR == errno);
                    
                    if(-1 == bytes_read) { /* error */
                        int myerrno = errno;
                        time_t mytime = HDtime(NULL);
                        HDoff_t myoffset = HDlseek(file->fd, (HDoff_t)0, SEEK_CUR);

                        HGOTO_ERROR(H5E_IO, H5E_READERROR, NULL, "file read failed: time = %s, filename = '%s', file descriptor = %d, errno = %d, error message = '%s', file->mem = %p, total read size = %llu, bytes this sub-read = %llu, bytes actually read = %llu, offset = %llu", HDctime(&mytime), file->name, file->fd, myerrno, HDstrerror(myerrno), file->mem, (unsigned long long)size, (unsigned long long)bytes_in, (unsigned long long)bytes_read, (unsigned long long)myoffset);
                    } /* end if */
                    
                    HDassert(bytes_read >= 0);
                    HDassert((size_t)bytes_read <= size);
                    
                    mem += bytes_read;
                    size -= (size_t)bytes_read;
                } /* end while */
            } /* end else */
        } /* end if */
    } /* end if */

    /* Set up write tracking if the backing store is on */
    file->dirty_list = NULL;
    if(fa->backing_store) {
        hbool_t write_tracking_flag = FALSE;    /* what the user asked for */
        hbool_t use_write_tracking = FALSE;     /* what we're actually doing */

        /* Get the write tracking flag */
        if(H5P_get(plist, H5F_ACS_CORE_WRITE_TRACKING_FLAG_NAME, &write_tracking_flag) < 0)
            HGOTO_ERROR(H5E_PLIST, H5E_CANTGET, NULL, "can't get core VFD write tracking flag");

        /* Get the page size */
        if(H5P_get(plist, H5F_ACS_CORE_WRITE_TRACKING_PAGE_SIZE_NAME, &(file->bstore_page_size)) < 0)
            HGOTO_ERROR(H5E_PLIST, H5E_CANTGET, NULL, "can't get core VFD write tracking page size");

        /* default is to have write tracking OFF for create (hence the check to see
         * if the user explicitly set a page size) and ON with the default page size
         * on open (when not read-only).
         */
        /* Only use write tracking if the file is open for writing */
        use_write_tracking = 
            TRUE == write_tracking_flag         /* user asked for write tracking */
            && !(o_flags & O_RDONLY)            /* file is open for writing (i.e. not read-only) */
            && file->bstore_page_size != 0;     /* page size is not zero */

        /* initialize the dirty list */
        if(use_write_tracking) {
            if(NULL == (file->dirty_list = H5SL_create(H5SL_TYPE_HADDR, NULL)))
                HGOTO_ERROR(H5E_SLIST, H5E_CANTCREATE, NULL, "can't create core vfd dirty region list");
#ifdef DER
fprintf(stderr, "\n");
#endif
        } /* end if */
    } /* end if */

    /* Set return value */
    ret_value = (H5FD_t *)file;

done:
    if(!ret_value && file) {
        if(file->fd >= 0)
            HDclose(file->fd);
        H5MM_xfree(file->name);
        H5MM_xfree(file->mem);
        H5MM_xfree(file);
    } /* end if */

    FUNC_LEAVE_NOAPI(ret_value)
} /* end H5FD__core_open() */


/*-------------------------------------------------------------------------
 * Function:    H5FD__core_close
 *
 * Purpose:     Closes the file.
 *
 * Return:      SUCCEED/FAIL
 *
 * Programmer:  Robb Matzke
 *              Thursday, July 29, 1999
 *
 *-------------------------------------------------------------------------
 */
static herr_t
H5FD__core_close(H5FD_t *_file)
{
    H5FD_core_t     *file = (H5FD_core_t*)_file;
    herr_t          ret_value = SUCCEED;            /* Return value */

    FUNC_ENTER_STATIC

    /* Flush any changed buffers */
    if(H5FD__core_flush(_file, (hid_t)-1, TRUE) < 0)
        HGOTO_ERROR(H5E_FILE, H5E_CANTFLUSH, FAIL, "unable to flush core vfd backing store")

    /* Destroy the dirty region list */
    if(file->dirty_list)
        if(H5FD__core_destroy_dirty_list(file) != SUCCEED)
            HGOTO_ERROR(H5E_VFL, H5E_CANTFREE, FAIL, "unable to free core vfd dirty region list")

    /* Release resources */
    if(file->fd >= 0)
        HDclose(file->fd);
    if(file->name)
        H5MM_xfree(file->name);
    if(file->mem) {
        /* Use image callback if available */
        if(file->fi_callbacks.image_free) {
            if(file->fi_callbacks.image_free(file->mem, H5FD_FILE_IMAGE_OP_FILE_CLOSE, file->fi_callbacks.udata) < 0)
                HGOTO_ERROR(H5E_FILE, H5E_CANTFREE, FAIL, "image_free callback failed")
        } /* end if */
        else
            H5MM_xfree(file->mem);
    } /* end if */
    HDmemset(file, 0, sizeof(H5FD_core_t));
    H5MM_xfree(file);

done:
    FUNC_LEAVE_NOAPI(ret_value)
} /* end H5FD__core_close() */


/*-------------------------------------------------------------------------
 * Function:    H5FD__core_cmp
 *
 * Purpose:     Compares two files belonging to this driver by name. If one
 *              file doesn't have a name then it is less than the other file.
 *              If neither file has a name then the comparison is by file
 *              address.
 *
 * Return:      Success:    A value like strcmp()
 *              Failure:    never fails (arguments were checked by the
 *                          caller).
 *
 * Programmer:  Robb Matzke
 *              Thursday, July 29, 1999
 *
 *-------------------------------------------------------------------------
 */
static int
H5FD__core_cmp(const H5FD_t *_f1, const H5FD_t *_f2)
{
    const H5FD_core_t   *f1 = (const H5FD_core_t*)_f1;
    const H5FD_core_t   *f2 = (const H5FD_core_t*)_f2;
    int                 ret_value = 0;

    FUNC_ENTER_STATIC_NOERR

    if(f1->fd >= 0 && f2->fd >= 0) {
        /* Compare low level file information for backing store */
#ifdef H5_HAVE_WIN32_API
        if(f1->dwVolumeSerialNumber < f2->dwVolumeSerialNumber) HGOTO_DONE(-1)
        if(f1->dwVolumeSerialNumber > f2->dwVolumeSerialNumber) HGOTO_DONE(1)

        if(f1->nFileIndexHigh < f2->nFileIndexHigh) HGOTO_DONE(-1)
        if(f1->nFileIndexHigh > f2->nFileIndexHigh) HGOTO_DONE(1)

        if(f1->nFileIndexLow < f2->nFileIndexLow) HGOTO_DONE(-1)
        if(f1->nFileIndexLow > f2->nFileIndexLow) HGOTO_DONE(1)

#else
#ifdef H5_DEV_T_IS_SCALAR
        if (f1->device < f2->device) HGOTO_DONE(-1)
        if (f1->device > f2->device) HGOTO_DONE(1)
#else /* H5_DEV_T_IS_SCALAR */
        /* If dev_t isn't a scalar value on this system, just use memcmp to
         * determine if the values are the same or not.  The actual return value
         * shouldn't really matter...
         */
        if(HDmemcmp(&(f1->device),&(f2->device),sizeof(dev_t))<0) HGOTO_DONE(-1)
        if(HDmemcmp(&(f1->device),&(f2->device),sizeof(dev_t))>0) HGOTO_DONE(1)
#endif /* H5_DEV_T_IS_SCALAR */

        if (f1->inode < f2->inode) HGOTO_DONE(-1)
        if (f1->inode > f2->inode) HGOTO_DONE(1)

#endif /*H5_HAVE_WIN32_API*/
    } /* end if */
    else {
        if (NULL==f1->name && NULL==f2->name) {
            if (f1<f2)
                HGOTO_DONE(-1)
            if (f1>f2)
                HGOTO_DONE(1)
            HGOTO_DONE(0)
        } /* end if */

        if (NULL==f1->name)
            HGOTO_DONE(-1)
        if (NULL==f2->name)
            HGOTO_DONE(1)

        ret_value = HDstrcmp(f1->name, f2->name);
    } /* end else */

done:
    FUNC_LEAVE_NOAPI(ret_value)
} /* end H5FD__core_cmp() */


/*-------------------------------------------------------------------------
 * Function:    H5FD__core_query
 *
 * Purpose:     Set the flags that this VFL driver is capable of supporting.
 *              (listed in H5FDpublic.h)
 *
 * Return:      SUCCEED (Can't fail)
 *
 * Programmer:  Quincey Koziol
 *              Tuesday, October  7, 2008
 *
 *-------------------------------------------------------------------------
 */
static herr_t
H5FD__core_query(const H5FD_t * _file, unsigned long *flags /* out */)
{
    const H5FD_core_t   *file = (const H5FD_core_t*)_file;

    FUNC_ENTER_STATIC_NOERR

    /* Set the VFL feature flags that this driver supports */
    if(flags) {
        *flags = 0;
        *flags |= H5FD_FEAT_AGGREGATE_METADATA; /* OK to aggregate metadata allocations */
        *flags |= H5FD_FEAT_ACCUMULATE_METADATA; /* OK to accumulate metadata for faster writes */
        *flags |= H5FD_FEAT_DATA_SIEVE;       /* OK to perform data sieving for faster raw data reads & writes */
        *flags |= H5FD_FEAT_AGGREGATE_SMALLDATA; /* OK to aggregate "small" raw data allocations */
        *flags |= H5FD_FEAT_ALLOW_FILE_IMAGE;   /* OK to use file image feature with this VFD */
        *flags |= H5FD_FEAT_CAN_USE_FILE_IMAGE_CALLBACKS;       /* OK to use file image callbacks with this VFD */

        /* If the backing store is open, a POSIX file handle is available */
        if(file && file->fd >= 0 && file->backing_store)
            *flags |= H5FD_FEAT_POSIX_COMPAT_HANDLE; /* VFD handle is POSIX I/O call compatible */
    } /* end if */

    FUNC_LEAVE_NOAPI(SUCCEED)
} /* end H5FD__core_query() */


/*-------------------------------------------------------------------------
 * Function:    H5FD__core_get_eoa
 *
 * Purpose:     Gets the end-of-address marker for the file. The EOA marker
 *              is the first address past the last byte allocated in the
 *              format address space.
 *
 * Return:      The end-of-address marker. (Can't fail)
 *
 * Programmer:  Robb Matzke
 *              Monday, August  2, 1999
 *
 *-------------------------------------------------------------------------
 */
static haddr_t
H5FD__core_get_eoa(const H5FD_t *_file, H5FD_mem_t H5_ATTR_UNUSED type)
{
    const H5FD_core_t   *file = (const H5FD_core_t*)_file;

    FUNC_ENTER_STATIC_NOERR

    FUNC_LEAVE_NOAPI(file->eoa)
} /* end H5FD__core_get_eoa() */


/*-------------------------------------------------------------------------
 * Function:    H5FD__core_set_eoa
 *
 * Purpose:     Set the end-of-address marker for the file. This function is
 *              called shortly after an existing HDF5 file is opened in order
 *              to tell the driver where the end of the HDF5 data is located.
 *
 * Return:      SUCCEED/FAIL
 *
 * Programmer:  Robb Matzke
 *              Thursday, July 29, 1999
 *
 *-------------------------------------------------------------------------
 */
static herr_t
H5FD__core_set_eoa(H5FD_t *_file, H5FD_mem_t H5_ATTR_UNUSED type, haddr_t addr)
{
    H5FD_core_t *file = (H5FD_core_t*)_file;
    herr_t      ret_value = SUCCEED;            /* Return value */

    FUNC_ENTER_STATIC

    if(ADDR_OVERFLOW(addr))
        HGOTO_ERROR(H5E_ARGS, H5E_OVERFLOW, FAIL, "address overflow")

    file->eoa = addr;

done:
    FUNC_LEAVE_NOAPI(ret_value)
} /* end H5FD__core_set_eoa() */


/*-------------------------------------------------------------------------
 * Function:    H5FD__core_get_eof
 *
 * Purpose:     Returns the end-of-file marker, which is the greater of
 *              either the size of the underlying memory or the HDF5
 *              end-of-address markers.
 *
 * Return:      End of file address, the first address past
 *              the end of the "file", either the memory
 *              or the HDF5 file. (Can't fail)
 *
 * Programmer:  Robb Matzke
 *              Thursday, July 29, 1999
 *
 *-------------------------------------------------------------------------
 */
static haddr_t
H5FD__core_get_eof(const H5FD_t *_file, H5FD_mem_t H5_ATTR_UNUSED type)
{
    const H5FD_core_t   *file = (const H5FD_core_t*)_file;

    FUNC_ENTER_STATIC_NOERR

<<<<<<< HEAD
    FUNC_LEAVE_NOAPI(file->aligned_eof)
}
=======
    FUNC_LEAVE_NOAPI(file->eof)
} /* end H5FD__core_get_eof() */
>>>>>>> 4dc2218a


/*-------------------------------------------------------------------------
 * Function:       H5FD__core_get_handle
 *
 * Purpose:        Gets the file handle of CORE file driver.
 *
 * Returns:        SUCCEED/FAIL
 *
 * Programmer:     Raymond Lu
 *                 Sept. 16, 2002
 *
 *-------------------------------------------------------------------------
 */
static herr_t
H5FD__core_get_handle(H5FD_t *_file, hid_t fapl, void** file_handle)
{
    H5FD_core_t *file = (H5FD_core_t *)_file;   /* core VFD info */
    herr_t ret_value = SUCCEED;                 /* Return value */

    FUNC_ENTER_STATIC

    /* Check args */
    if(!file_handle)
         HGOTO_ERROR(H5E_ARGS, H5E_BADVALUE, FAIL, "file handle not valid")

    /* Check for non-default FAPL */
    if(H5P_FILE_ACCESS_DEFAULT != fapl && H5P_DEFAULT != fapl) {
        H5P_genplist_t *plist;  /* Property list pointer */

        /* Get the FAPL */
        if(NULL == (plist = (H5P_genplist_t *)H5I_object(fapl)))
            HGOTO_ERROR(H5E_VFL, H5E_BADTYPE, FAIL, "not a file access property list")

        /* Check if private property for retrieving the backing store POSIX
         * file descriptor is set.  (This should not be set except within the
         * library)  QAK - 2009/12/04
         */
        if(H5P_exist_plist(plist, H5F_ACS_WANT_POSIX_FD_NAME) > 0) {
            hbool_t want_posix_fd;  /* Setting for retrieving file descriptor from core VFD */

            /* Get property */
            if(H5P_get(plist, H5F_ACS_WANT_POSIX_FD_NAME, &want_posix_fd) < 0)
                HGOTO_ERROR(H5E_VFL, H5E_CANTGET, FAIL, "can't get property of retrieving file descriptor")

            /* If property is set, pass back the file descriptor instead of the memory address */
            if(want_posix_fd)
                *file_handle = &(file->fd);
            else
                *file_handle = &(file->mem);
        } /* end if */
        else
            *file_handle = &(file->mem);
    } /* end if */
    else
        *file_handle = &(file->mem);

done:
    FUNC_LEAVE_NOAPI(ret_value)
} /* end H5FD__core_get_handle() */


/*-------------------------------------------------------------------------
 * Function:    H5FD__core_read
 *
 * Purpose:     Reads SIZE bytes of data from FILE beginning at address ADDR
 *              into buffer BUF according to data transfer properties in
 *              DXPL_ID.
 *
 * Return:      Success:    SUCCEED. Result is stored in caller-supplied
 *                          buffer BUF.
 *              Failure:    FAIL, Contents of buffer BUF are undefined.
 *
 * Programmer:  Robb Matzke
 *              Thursday, July 29, 1999
 *
 *-------------------------------------------------------------------------
 */
static herr_t
H5FD__core_read(H5FD_t *_file, H5FD_mem_t H5_ATTR_UNUSED type, hid_t H5_ATTR_UNUSED dxpl_id, haddr_t addr,
        size_t size, void *buf/*out*/)
{
    H5FD_core_t	*file = (H5FD_core_t*)_file;
    herr_t ret_value = SUCCEED;       /* Return value */

    FUNC_ENTER_STATIC

    HDassert(file && file->pub.cls);
    HDassert(buf);

    /* Check for overflow conditions */
    if (HADDR_UNDEF == addr)
        HGOTO_ERROR(H5E_IO, H5E_OVERFLOW, FAIL, "file address overflowed")
    if (REGION_OVERFLOW(addr, size))
        HGOTO_ERROR(H5E_IO, H5E_OVERFLOW, FAIL, "file address overflowed")

    /* Read the part which is before the EOF marker */
    if (addr < file->eof) {
        size_t nbytes;
#ifndef NDEBUG
        hsize_t temp_nbytes;

        temp_nbytes = file->eof-addr;
        H5_CHECK_OVERFLOW(temp_nbytes,hsize_t,size_t);
        nbytes = MIN(size,(size_t)temp_nbytes);
#else /* NDEBUG */
        nbytes = MIN(size,(size_t)(file->eof-addr));
#endif /* NDEBUG */

        HDmemcpy(buf, file->mem + addr, nbytes);
        size -= nbytes;
        addr += nbytes;
        buf = (char *)buf + nbytes;
    }

    /* Read zeros for the part which is after the EOF markers */
    if (size > 0)
        HDmemset(buf, 0, size);

done:
    FUNC_LEAVE_NOAPI(ret_value)
} /* end H5FD__core_read() */


/*-------------------------------------------------------------------------
 * Function:    H5FD__core_write
 *
 * Purpose:     Writes SIZE bytes of data to FILE beginning at address ADDR
 *              from buffer BUF according to data transfer properties in
 *              DXPL_ID.
 *
 * Return:      SUCCEED/FAIL
 *
 * Programmer:  Robb Matzke
 *              Thursday, July 29, 1999
 *
 *-------------------------------------------------------------------------
 */
static herr_t
H5FD__core_write(H5FD_t *_file, H5FD_mem_t H5_ATTR_UNUSED type, hid_t H5_ATTR_UNUSED dxpl_id, haddr_t addr,
        size_t size, const void *buf)
{
    H5FD_core_t *file = (H5FD_core_t*)_file;
    herr_t      ret_value = SUCCEED;            /* Return value */

    FUNC_ENTER_STATIC

    HDassert(file && file->pub.cls);
    HDassert(buf);

    /* Check for overflow conditions */
    if(REGION_OVERFLOW(addr, size))
        HGOTO_ERROR(H5E_IO, H5E_OVERFLOW, FAIL, "file address overflowed")

    /*
     * Allocate more memory if necessary, careful of overflow. Also, if the
     * allocation fails then the file should remain in a usable state.  Be
     * careful of non-Posix realloc() that doesn't understand what to do when
     * the first argument is null.
     */
    if(addr + size > file->eof) {
        unsigned char *x;
        size_t new_eof;

        /* Determine new size of memory buffer */
        H5_CHECKED_ASSIGN(new_eof, size_t, file->increment * ((addr + size) / file->increment), hsize_t);
        if((addr + size) % file->increment)
            new_eof += file->increment;

        /* (Re)allocate memory for the file buffer, using callbacks if available */
        if(file->fi_callbacks.image_realloc) {
            if(NULL == (x = (unsigned char *)file->fi_callbacks.image_realloc(file->mem, new_eof, H5FD_FILE_IMAGE_OP_FILE_RESIZE, file->fi_callbacks.udata)))
                HGOTO_ERROR(H5E_FILE, H5E_CANTALLOC, FAIL, "unable to allocate memory block of %llu bytes with callback", (unsigned long long)new_eof)
        } /* end if */
        else {
            if(NULL == (x = (unsigned char *)H5MM_realloc(file->mem, new_eof)))
                HGOTO_ERROR(H5E_FILE, H5E_CANTALLOC, FAIL, "unable to allocate memory block of %llu bytes", (unsigned long long)new_eof)
        } /* end else */

#ifdef H5_CLEAR_MEMORY
        HDmemset(x + file->eof, 0, (size_t)(new_eof - file->eof));
#endif /* H5_CLEAR_MEMORY */
        file->mem = x;

        file->eof = new_eof;
        file->aligned_eof = file->eof;
    } /* end if */

    /* Add the buffer region to the dirty list if using that optimization */
    if(file->dirty_list) {
        haddr_t start = addr;
        haddr_t end = addr + (haddr_t)size - 1;

        if(H5FD__core_add_dirty_region(file, start, end) != SUCCEED)
            HGOTO_ERROR(H5E_VFL, H5E_CANTINSERT, FAIL, "unable to add core VFD dirty region during write call - addresses: start=%llu end=%llu", start, end)
    }

    /* Write from BUF to memory */
    HDmemcpy(file->mem + addr, buf, size);

    /* Mark memory buffer as modified */
    file->dirty = TRUE;

done:
    FUNC_LEAVE_NOAPI(ret_value)
} /* end H5FD__core_write() */


/*-------------------------------------------------------------------------
 * Function:    H5FD__core_flush
 *
 * Purpose:     Flushes the file to backing store if there is any and if the
 *              dirty flag is set.
 *
 * Return:      SUCCEED/FAIL
 *
 * Programmer:  Robb Matzke
 *              Friday, October 15, 1999
 *
 *-------------------------------------------------------------------------
 */
static herr_t
H5FD__core_flush(H5FD_t *_file, hid_t H5_ATTR_UNUSED dxpl_id, unsigned H5_ATTR_UNUSED closing)
{
    H5FD_core_t *file = (H5FD_core_t*)_file;
    herr_t      ret_value = SUCCEED;            /* Return value */

    FUNC_ENTER_STATIC

    /* Write to backing store */
    if (file->dirty && file->fd >= 0 && file->backing_store) {

        /* Use the dirty list, if available */
        if(file->dirty_list) {
            H5FD_core_region_t *item = NULL;
            size_t size;

#ifdef DER
    fprintf(stderr, "FLUSHING. DIRTY LIST:\n");
#endif
            while(NULL != (item = (H5FD_core_region_t *)H5SL_remove_first(file->dirty_list))) {

                /* The file may have been truncated, so check for that
                 * and skip or adjust as necessary.
                 */
                if(item->start < file->eof) {
                    if(item->end >= file->eof)
                        item->end = file->eof - 1;


                    size = (size_t)((item->end - item->start) + 1);
#ifdef DER
fprintf(stderr, "(%llu, %llu : %lu)\n", item->start, item->end, size);
#endif
                    if(H5FD__core_write_to_bstore(file, item->start, size) != SUCCEED)
                        HGOTO_ERROR(H5E_VFL, H5E_WRITEERROR, FAIL, "unable to write to backing store")
                } /* end if */

                item = H5FL_FREE(H5FD_core_region_t, item);
           } /* end while */

#ifdef DER
fprintf(stderr, "EOF: %llu\n", file->eof);
fprintf(stderr, "EOA: %llu\n", file->eoa);
if(file->eoa > file->eof)
    fprintf(stderr, "*** EOA BADNESS ***\n");
fprintf(stderr, "\n");
#endif
        } /* end if */
        /* Otherwise, write the entire file out at once */
        else {
            if(H5FD__core_write_to_bstore(file, (haddr_t)0, (size_t)file->eof) != SUCCEED)
                HGOTO_ERROR(H5E_VFL, H5E_WRITEERROR, FAIL, "unable to write to backing store")
        } /* end else */

        file->dirty = FALSE;
    }

done:
    FUNC_LEAVE_NOAPI(ret_value)
} /* end H5FD__core_flush() */


/*-------------------------------------------------------------------------
 * Function:    H5FD__core_truncate
 *
 * Purpose:     Makes sure that the true file size is the same (or larger)
 *              than the end-of-address.
 *
 *              Addendum -- 12/2/11
 *              For file images opened with the core file driver, it is 
 *              necessary that we avoid reallocating the core file driver's
 *              buffer uneccessarily.
 *
 *              To this end, I have made the following functional changes
 *              to this function.  
 *
 *              If we are closing, and there is no backing store, this 
 *              function becomes a no-op.
 *
 *              If we are closing, and there is backing store, we set the
 *              eof to equal the eoa, and truncate the backing store to 
 *              the new eof
 *
 *              If we are not closing, we realloc the buffer to size equal 
 *              to the smallest multiple of the allocation increment that 
 *              equals or exceeds the eoa and set the eof accordingly.  
 *              Note that we no longer truncate	the backing store to the 
 *              new eof if applicable.
 *                                                                  -- JRM
 *
 * Return:      SUCCEED/FAIL
 *
 * Programmer:  Quincey Koziol
 *              Tuesday, October  7, 2008
 *
 *-------------------------------------------------------------------------
 */
static herr_t
H5FD__core_truncate(H5FD_t *_file, hid_t H5_ATTR_UNUSED dxpl_id, hbool_t closing)
{
    H5FD_core_t *file = (H5FD_core_t*)_file;
    size_t new_eof;                             /* New size of memory buffer */
    herr_t ret_value = SUCCEED;                 /* Return value */

    FUNC_ENTER_STATIC

    HDassert(file);

    /* if we are closing and not using backing store, do nothing */
    if(!closing || file->backing_store) {
        if(closing) /* set eof to eoa */
            new_eof = file->eoa;
        else { /* set eof to smallest multiple of increment that exceeds eoa */
            /* Determine new size of memory buffer */
            H5_CHECKED_ASSIGN(new_eof, size_t, file->increment * (file->eoa / file->increment), hsize_t);
            if(file->eoa % file->increment)
                new_eof += file->increment;
        } /* end else */

        /* Extend the file to make sure it's large enough */
        if(!H5F_addr_eq(file->eof, (haddr_t)new_eof)) {
            unsigned char *x;       /* Pointer to new buffer for file data */

            /* (Re)allocate memory for the file buffer, using callback if available */
            if(file->fi_callbacks.image_realloc) {
                if(NULL == (x = (unsigned char *)file->fi_callbacks.image_realloc(file->mem, new_eof, H5FD_FILE_IMAGE_OP_FILE_RESIZE, file->fi_callbacks.udata)))
                  HGOTO_ERROR(H5E_FILE, H5E_CANTALLOC, FAIL, "unable to allocate memory block with callback")
            } /* end if */
            else {
                if(NULL == (x = (unsigned char *)H5MM_realloc(file->mem, new_eof)))
                    HGOTO_ERROR(H5E_FILE, H5E_CANTALLOC, FAIL, "unable to allocate memory block")
            } /* end else */

#ifdef H5_CLEAR_MEMORY
            if(file->eof < new_eof)
                HDmemset(x + file->eof, 0, (size_t)(new_eof - file->eof));
#endif /* H5_CLEAR_MEMORY */
            file->mem = x;

            /* Update backing store, if using it and if closing */
            if(closing && (file->fd >= 0) && file->backing_store) {
#ifdef H5_HAVE_WIN32_API
                LARGE_INTEGER   li;         /* 64-bit (union) integer for SetFilePointer() call */
                DWORD           dwPtrLow;   /* Low-order pointer bits from SetFilePointer()
                                             * Only used as an error code here.
                                             */
                DWORD           dwError;    /* DWORD error code from GetLastError() */
                BOOL            bError;     /* Boolean error flag */

                /* Windows uses this odd QuadPart union for 32/64-bit portability */
                li.QuadPart = (__int64)file->eoa;

                /* Extend the file to make sure it's large enough.
                 *
                 * Since INVALID_SET_FILE_POINTER can technically be a valid return value
                 * from SetFilePointer(), we also need to check GetLastError().
                 */
                dwPtrLow = SetFilePointer(file->hFile, li.LowPart, &li.HighPart, FILE_BEGIN);
                if(INVALID_SET_FILE_POINTER == dwPtrLow) {
                    dwError = GetLastError();
                    if(dwError != NO_ERROR )
                        HGOTO_ERROR(H5E_FILE, H5E_FILEOPEN, FAIL, "unable to set file pointer")
                }

                bError = SetEndOfFile(file->hFile);
                if(0 == bError)
                    HGOTO_ERROR(H5E_IO, H5E_SEEKERROR, FAIL, "unable to extend file properly")
#else /* H5_HAVE_WIN32_API */
                if(-1 == HDftruncate(file->fd, (HDoff_t)new_eof))
                    HSYS_GOTO_ERROR(H5E_IO, H5E_SEEKERROR, FAIL, "unable to extend file properly")
#endif /* H5_HAVE_WIN32_API */

#ifdef DER
fprintf(stderr, "OLD: Truncated to: %llu\n", file->eoa);
#endif
            } /* end if */

            /* Update the eof value */
            file->eof = new_eof;
            file->aligned_eof = file->eof;
        } /* end if */
    } /* end if(file->eof < file->eoa) */

done:
    FUNC_LEAVE_NOAPI(ret_value)
} /* end H5FD__core_truncate() */
<|MERGE_RESOLUTION|>--- conflicted
+++ resolved
@@ -165,17 +165,6 @@
     NULL,                       /* get_type_map         */
     NULL,                       /* alloc                */
     NULL,                       /* free                 */
-<<<<<<< HEAD
-    H5FD_core_get_eoa,          /* get_eoa              */
-    H5FD_core_set_eoa,          /* set_eoa              */
-    H5FD_core_get_eof,          /* get_eof              */
-    H5FD_core_get_handle,       /* get_handle           */
-    H5FD_core_read,             /* read                 */
-    H5FD_core_write,            /* write                */
-    H5FD_core_flush,            /* flush                */
-    NULL,                       /* coordinate           */
-    H5FD_core_truncate,         /* truncate             */
-=======
     H5FD__core_get_eoa,         /* get_eoa              */
     H5FD__core_set_eoa,         /* set_eoa              */
     H5FD__core_get_eof,         /* get_eof              */
@@ -183,8 +172,8 @@
     H5FD__core_read,            /* read                 */
     H5FD__core_write,           /* write                */
     H5FD__core_flush,           /* flush                */
+    NULL,                       /* coordinate           */
     H5FD__core_truncate,        /* truncate             */
->>>>>>> 4dc2218a
     NULL,                       /* lock                 */
     NULL,                       /* unlock               */
     H5FD_FLMAP_DICHOTOMY        /* fl_map               */
@@ -1153,13 +1142,8 @@
 
     FUNC_ENTER_STATIC_NOERR
 
-<<<<<<< HEAD
     FUNC_LEAVE_NOAPI(file->aligned_eof)
-}
-=======
-    FUNC_LEAVE_NOAPI(file->eof)
 } /* end H5FD__core_get_eof() */
->>>>>>> 4dc2218a
 
  
