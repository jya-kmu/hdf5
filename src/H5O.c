--- conflicted
+++ resolved
@@ -285,11 +285,7 @@
     H5G_loc_t   obj_loc;                /* Location used to open group */
     H5G_name_t  obj_path;            	/* Opened object group hier. path */
     H5O_loc_t   obj_oloc;            	/* Opened object object location */
-<<<<<<< HEAD
-    hid_t       dxpl_id = H5AC_ind_dxpl_id; /* dxpl used by library */
-=======
     hid_t       dxpl_id = H5AC_dxpl_id; /* dxpl used by library */
->>>>>>> 91aeb766
     hbool_t     loc_found = FALSE;      /* Entry at 'name' found */
     hid_t       ret_value = FAIL;
 
@@ -307,11 +303,7 @@
 	HGOTO_ERROR(H5E_ARGS, H5E_BADVALUE, FAIL, "invalid iteration order specified")
 
     /* Verify access property list and get correct dxpl */
-<<<<<<< HEAD
-    if(H5P_verify_apl_and_dxpl(&lapl_id, H5P_CLS_LACC, &dxpl_id) < 0)
-=======
     if(H5P_verify_apl_and_dxpl(&lapl_id, H5P_CLS_LACC, &dxpl_id, loc_id, FALSE) < 0)
->>>>>>> 91aeb766
         HGOTO_ERROR(H5E_OHDR, H5E_CANTSET, FAIL, "can't set access and transfer property lists")
 
     /* Set up opened group location to fill in */
@@ -463,11 +455,7 @@
         HGOTO_ERROR(H5E_ARGS, H5E_BADTYPE, FAIL, "not a link creation property list")
 
     /* Verify access property list and get correct dxpl */
-<<<<<<< HEAD
-    if(H5P_verify_apl_and_dxpl(&lapl_id, H5P_CLS_LACC, &dxpl_id) < 0)
-=======
     if(H5P_verify_apl_and_dxpl(&lapl_id, H5P_CLS_LACC, &dxpl_id, obj_id, TRUE) < 0)
->>>>>>> 91aeb766
         HGOTO_ERROR(H5E_OHDR, H5E_CANTSET, FAIL, "can't set access and transfer property lists")
 
     /* Link to the object */
@@ -581,11 +569,7 @@
 H5Oexists_by_name(hid_t loc_id, const char *name, hid_t lapl_id)
 {
     H5G_loc_t	loc;                    /* Location info */
-<<<<<<< HEAD
-    hid_t       dxpl_id = H5AC_ind_dxpl_id; /* dxpl used by library */
-=======
     hid_t       dxpl_id = H5AC_dxpl_id; /* dxpl used by library */
->>>>>>> 91aeb766
     htri_t      ret_value = FAIL;       /* Return value */
 
     FUNC_ENTER_API(FAIL)
@@ -598,11 +582,7 @@
         HGOTO_ERROR(H5E_ARGS, H5E_BADVALUE, FAIL, "no name")
 
     /* Verify access property list and get correct dxpl */
-<<<<<<< HEAD
-    if(H5P_verify_apl_and_dxpl(&lapl_id, H5P_CLS_LACC, &dxpl_id) < 0)
-=======
     if(H5P_verify_apl_and_dxpl(&lapl_id, H5P_CLS_LACC, &dxpl_id, loc_id, FALSE) < 0)
->>>>>>> 91aeb766
         HGOTO_ERROR(H5E_OHDR, H5E_CANTSET, FAIL, "can't set access and transfer property lists")
 
     /* Check if the object exists */
@@ -670,11 +650,7 @@
 H5Oget_info_by_name(hid_t loc_id, const char *name, H5O_info_t *oinfo, hid_t lapl_id)
 {
     H5G_loc_t	loc;                    /* Location of group */
-<<<<<<< HEAD
-    hid_t       dxpl_id = H5AC_ind_dxpl_id; /* dxpl used by library */
-=======
     hid_t       dxpl_id = H5AC_dxpl_id; /* dxpl used by library */
->>>>>>> 91aeb766
     herr_t      ret_value = SUCCEED;    /* Return value */
 
     FUNC_ENTER_API(FAIL)
@@ -689,11 +665,7 @@
         HGOTO_ERROR(H5E_ARGS, H5E_BADVALUE, FAIL, "no info struct")
 
     /* Verify access property list and get correct dxpl */
-<<<<<<< HEAD
-    if(H5P_verify_apl_and_dxpl(&lapl_id, H5P_CLS_LACC, &dxpl_id) < 0)
-=======
     if(H5P_verify_apl_and_dxpl(&lapl_id, H5P_CLS_LACC, &dxpl_id, loc_id, FALSE) < 0)
->>>>>>> 91aeb766
         HGOTO_ERROR(H5E_OHDR, H5E_CANTSET, FAIL, "can't set access and transfer property lists")
 
     /* Retrieve the object's information */
@@ -729,11 +701,7 @@
     H5G_name_t  obj_path;            	/* Opened object group hier. path */
     H5O_loc_t   obj_oloc;            	/* Opened object object location */
     hbool_t     loc_found = FALSE;      /* Entry at 'name' found */
-<<<<<<< HEAD
-    hid_t       dxpl_id = H5AC_ind_dxpl_id; /* dxpl used by library */
-=======
     hid_t       dxpl_id = H5AC_dxpl_id; /* dxpl used by library */
->>>>>>> 91aeb766
     herr_t      ret_value = SUCCEED;    /* Return value */
 
     FUNC_ENTER_API(FAIL)
@@ -753,11 +721,7 @@
         HGOTO_ERROR(H5E_ARGS, H5E_BADVALUE, FAIL, "no info struct")
 
     /* Verify access property list and get correct dxpl */
-<<<<<<< HEAD
-    if(H5P_verify_apl_and_dxpl(&lapl_id, H5P_CLS_LACC, &dxpl_id) < 0)
-=======
     if(H5P_verify_apl_and_dxpl(&lapl_id, H5P_CLS_LACC, &dxpl_id, loc_id, FALSE) < 0)
->>>>>>> 91aeb766
         HGOTO_ERROR(H5E_OHDR, H5E_CANTSET, FAIL, "can't set access and transfer property lists")
 
     /* Set up opened group location to fill in */
@@ -859,11 +823,7 @@
         HGOTO_ERROR(H5E_ARGS, H5E_BADVALUE, FAIL, "no name")
 
     /* Verify access property list and get correct dxpl */
-<<<<<<< HEAD
-    if(H5P_verify_apl_and_dxpl(&lapl_id, H5P_CLS_LACC, &dxpl_id) < 0)
-=======
     if(H5P_verify_apl_and_dxpl(&lapl_id, H5P_CLS_LACC, &dxpl_id, loc_id, TRUE) < 0)
->>>>>>> 91aeb766
         HGOTO_ERROR(H5E_OHDR, H5E_CANTSET, FAIL, "can't set access and transfer property lists")
 
     /* (Re)set the object's comment */
@@ -936,11 +896,7 @@
     hid_t lapl_id)
 {
     H5G_loc_t	loc;                    /* Location of group */
-<<<<<<< HEAD
-    hid_t       dxpl_id = H5AC_ind_dxpl_id; /* dxpl used by library */
-=======
     hid_t       dxpl_id = H5AC_dxpl_id; /* dxpl used by library */
->>>>>>> 91aeb766
     ssize_t     ret_value;              /* Return value */
 
     FUNC_ENTER_API(FAIL)
@@ -953,11 +909,7 @@
         HGOTO_ERROR(H5E_ARGS, H5E_BADVALUE, FAIL, "no name")
 
     /* Verify access property list and get correct dxpl */
-<<<<<<< HEAD
-    if(H5P_verify_apl_and_dxpl(&lapl_id, H5P_CLS_LACC, &dxpl_id) < 0)
-=======
     if(H5P_verify_apl_and_dxpl(&lapl_id, H5P_CLS_LACC, &dxpl_id, loc_id, FALSE) < 0)
->>>>>>> 91aeb766
         HGOTO_ERROR(H5E_OHDR, H5E_CANTSET, FAIL, "can't set access and transfer property lists")
 
     /* Retrieve the object's comment */
@@ -1065,11 +1017,7 @@
 H5Ovisit_by_name(hid_t loc_id, const char *obj_name, H5_index_t idx_type,
     H5_iter_order_t order, H5O_iterate_t op, void *op_data, hid_t lapl_id)
 {
-<<<<<<< HEAD
-    hid_t       dxpl_id = H5AC_ind_dxpl_id; /* dxpl used by library */
-=======
     hid_t       dxpl_id = H5AC_dxpl_id; /* dxpl used by library */
->>>>>>> 91aeb766
     herr_t      ret_value;              /* Return value */
 
     FUNC_ENTER_API(FAIL)
@@ -1087,11 +1035,7 @@
         HGOTO_ERROR(H5E_ARGS, H5E_BADVALUE, FAIL, "no callback operator specified")
 
     /* Verify access property list and get correct dxpl */
-<<<<<<< HEAD
-    if(H5P_verify_apl_and_dxpl(&lapl_id, H5P_CLS_LACC, &dxpl_id) < 0)
-=======
     if(H5P_verify_apl_and_dxpl(&lapl_id, H5P_CLS_LACC, &dxpl_id, loc_id, FALSE) < 0)
->>>>>>> 91aeb766
         HGOTO_ERROR(H5E_OHDR, H5E_CANTSET, FAIL, "can't set access and transfer property lists")
 
     /* Call internal object visitation routine */
@@ -1428,11 +1372,7 @@
     H5G_name_t  obj_path;            	/* Opened object group hier. path */
     H5O_loc_t   obj_oloc;            	/* Opened object object location */
     hbool_t     loc_found = FALSE;      /* Entry at 'name' found */
-<<<<<<< HEAD
-    hid_t       dxpl_id = H5AC_ind_dxpl_id; /* dxpl used by library */
-=======
     hid_t       dxpl_id = H5AC_dxpl_id; /* dxpl used by library */
->>>>>>> 91aeb766
     hid_t       ret_value = FAIL;
 
     FUNC_ENTER_NOAPI(FAIL)
