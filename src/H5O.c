--- conflicted
+++ resolved
@@ -62,72 +62,6 @@
 /* Package Variables */
 /*********************/
 
-<<<<<<< HEAD
-/* Package initialization variable */
-hbool_t H5_PKG_INIT_VAR = FALSE;
-
-/* Header message ID to class mapping */
-
-/* Remember to increment H5O_MSG_TYPES in H5Opkg.h when adding a new
- * message.
- */
-
-const H5O_msg_class_t *const H5O_msg_class_g[] = {
-    H5O_MSG_NULL,		/*0x0000 Null				*/
-    H5O_MSG_SDSPACE,		/*0x0001 Dataspace			*/
-    H5O_MSG_LINFO,		/*0x0002 Link information		*/
-    H5O_MSG_DTYPE,		/*0x0003 Datatype			*/
-    H5O_MSG_FILL,       	/*0x0004 Old data storage -- fill value */
-    H5O_MSG_FILL_NEW,		/*0x0005 New data storage -- fill value */
-    H5O_MSG_LINK,		/*0x0006 Link 				*/
-    H5O_MSG_EFL,		/*0x0007 Data storage -- external data files */
-    H5O_MSG_LAYOUT,		/*0x0008 Data Layout			*/
-#ifdef H5O_ENABLE_BOGUS
-    H5O_MSG_BOGUS_VALID,	/*0x0009 "Bogus valid" (for testing)	*/
-#else /* H5O_ENABLE_BOGUS */
-    NULL,			/*0x0009 "Bogus valid" (for testing)	*/
-#endif /* H5O_ENABLE_BOGUS */
-    H5O_MSG_GINFO,		/*0x000A Group information		*/
-    H5O_MSG_PLINE,		/*0x000B Data storage -- filter pipeline */
-    H5O_MSG_ATTR,		/*0x000C Attribute			*/
-    H5O_MSG_NAME,		/*0x000D Object name			*/
-    H5O_MSG_MTIME,		/*0x000E Object modification date and time */
-    H5O_MSG_SHMESG,		/*0x000F File-wide shared message table */
-    H5O_MSG_CONT,		/*0x0010 Object header continuation	*/
-    H5O_MSG_STAB,		/*0x0011 Symbol table			*/
-    H5O_MSG_MTIME_NEW,		/*0x0012 New Object modification date and time */
-    H5O_MSG_BTREEK,		/*0x0013 Non-default v1 B-tree 'K' values */
-    H5O_MSG_DRVINFO,		/*0x0014 Driver info settings		*/
-    H5O_MSG_AINFO,		/*0x0015 Attribute information		*/
-    H5O_MSG_REFCOUNT,		/*0x0016 Object's ref. count		*/
-    H5O_MSG_FSINFO,		/*0x0017 Free-space manager info        */
-    H5O_MSG_MDCI,               /*0x0018 Metadata cache image           */
-    H5O_MSG_UNKNOWN,		/*0x0019 Placeholder for unknown message */
-#ifdef H5O_ENABLE_BOGUS
-    H5O_MSG_BOGUS_INVALID, 	/*0x001A "Bogus invalid" (for testing) 	*/
-#else /* H5O_ENABLE_BOGUS */
-    NULL,                       /*0x001A "Bogus invalid" (for testing) 	*/
-#endif /* H5O_ENABLE_BOGUS */
-};
-
-
-/* Declare a free list to manage the H5O_t struct */
-H5FL_DEFINE(H5O_t);
-
-/* Declare a free list to manage the H5O_mesg_t sequence information */
-H5FL_SEQ_DEFINE(H5O_mesg_t);
-
-/* Declare a free list to manage the H5O_chunk_t sequence information */
-H5FL_SEQ_DEFINE(H5O_chunk_t);
-
-/* Declare a free list to manage the chunk image information */
-H5FL_BLK_DEFINE(chunk_image);
-
-/* Declare external the free list for H5O_cont_t sequences */
-H5FL_SEQ_EXTERN(H5O_cont_t);
-
-=======
->>>>>>> f3fd3f29
 
 /*****************************/
 /* Library Private Variables */
@@ -137,56 +71,6 @@
 /*******************/
 /* Local Variables */
 /*******************/
-
-<<<<<<< HEAD
-/* Header object ID to class mapping */
-/*
- * Initialize the object class info table.  Begin with the most general types
- * and end with the most specific. For instance, any object that has a
- * datatype message is a datatype but only some of them are datasets.
- */
-static const H5O_obj_class_t *const H5O_obj_class_g[] = {
-    H5O_OBJ_DATATYPE,		/* Datatype object (H5O_TYPE_NAMED_DATATYPE - 2) */
-    H5O_OBJ_DATASET,		/* Dataset object (H5O_TYPE_DATASET - 1) */
-    H5O_OBJ_GROUP,		/* Group object (H5O_TYPE_GROUP - 0) */
-};
-
-/* Format version bounds for object header */
-static const unsigned H5O_obj_ver_bounds[] = {
-    H5O_VERSION_1,      /* H5F_LIBVER_EARLIEST */
-    H5O_VERSION_2,      /* H5F_LIBVER_V18 */
-    H5O_VERSION_LATEST  /* H5F_LIBVER_LATEST */
-};
-
--
-/*-------------------------------------------------------------------------
- * Function:	H5O__init_package
- *
- * Purpose:	Initialize information specific to H5O interface.
- *
- * Return:	Non-negative on success/Negative on failure
- *
- * Programmer:	Quincey Koziol
- *              Thursday, January 18, 2007
- *
- *-------------------------------------------------------------------------
- */
-herr_t
-H5O__init_package(void)
-{
-    FUNC_ENTER_PACKAGE_NOERR
-
-    /* H5O interface sanity checks */
-    HDcompile_assert(H5O_MSG_TYPES == NELMTS(H5O_msg_class_g));
-    HDcompile_assert(sizeof(H5O_fheap_id_t) == H5O_FHEAP_ID_LEN);
-
-    HDcompile_assert(H5O_UNKNOWN_ID < H5O_MSG_TYPES);
-
-    FUNC_LEAVE_NOAPI(SUCCEED)
-} /* end H5O__init_package() */
-=======
->>>>>>> f3fd3f29
 
  
@@ -1211,2604 +1095,3 @@
 done:
     FUNC_LEAVE_API(ret_value)
 } /* H5Oare_mdc_flushes_disabled() */
-<<<<<<< HEAD
-
--
-/*-------------------------------------------------------------------------
- * Function:    H5O_set_version
- *
- * Purpose:     Sets the correct version to encode the object header.
- *              Chooses the oldest version possible, unless the file's
- *              low bound indicates otherwise.
- *
- * Return:	Success:    Non-negative
- *		    Failure:	Negative
- *
- * Programmer:  Quincey Koziol
- *              koziol@hdfgroup.org
- *              Jul 17 2007
- *
- *-------------------------------------------------------------------------
- */
-static herr_t
-H5O_set_version(H5F_t *f, H5O_t *oh, uint8_t oh_flags, hbool_t store_msg_crt_idx)
-{
-    herr_t ret_value = SUCCEED; /* Return value */
-
-    FUNC_ENTER_NOAPI(FAIL)
-
-    /* check arguments */
-    HDassert(f);
-    HDassert(oh);
-
-    /* Set the correct version to encode object header with */
-    if(store_msg_crt_idx || (oh_flags & H5O_HDR_ATTR_CRT_ORDER_TRACKED))
-        oh->version = H5O_VERSION_2;
-    else
-        oh->version = H5O_VERSION_1;
-
-    /* Upgrade to the version indicated by the file's low bound if higher */
-    oh->version = MAX(oh->version, (uint8_t)H5O_obj_ver_bounds[H5F_LOW_BOUND(f)]);
-
-    /* File bound check */
-    if(oh->version > H5O_obj_ver_bounds[H5F_HIGH_BOUND(f)])
-        HGOTO_ERROR(H5E_OHDR, H5E_BADRANGE, FAIL, "object header version out of bounds")
-
-done:
-    FUNC_LEAVE_NOAPI(ret_value)
-} /* end H5O_set_version() */
-
--
-/*-------------------------------------------------------------------------
- * Function:	H5O_create
- *
- * Purpose:	Creates a new object header. Allocates space for it and
- *              then calls an initialization function. The object header
- *              is opened for write access and should eventually be
- *              closed by calling H5O_close().
- *
- * Return:	Success:	Non-negative, the ENT argument contains
- *	                    information about the object header,
- *                      including its address.
- *
- *          Failure:	Negative
- *
- * Programmer:	Robb Matzke
- *		matzke@llnl.gov
- *		Aug  5 1997
- *
- *-------------------------------------------------------------------------
- */
-herr_t
-H5O_create(H5F_t *f, hid_t dxpl_id, size_t size_hint, size_t initial_rc,
-    hid_t ocpl_id, H5O_loc_t *loc/*out*/)
-{
-    H5P_genplist_t *oc_plist;   /* Object creation property list */
-    H5O_t *oh = NULL;           /* Object header created */
-    haddr_t oh_addr;            /* Address of initial object header */
-    size_t oh_size;             /* Size of initial object header */
-    hbool_t store_msg_crt_idx;  /* Whether to always store message creation indices for this file */
-    uint8_t	oh_flags;	        /* Object header's initial status flags */
-    unsigned insert_flags = H5AC__NO_FLAGS_SET; /* Flags for inserting object header into cache */
-    herr_t ret_value = SUCCEED;                 /* return value */
-
-    FUNC_ENTER_NOAPI(FAIL)
-
-    /* check args */
-    HDassert(f);
-    HDassert(loc);
-    HDassert(TRUE == H5P_isa_class(ocpl_id, H5P_OBJECT_CREATE));
-
-    /* Check for invalid access request */
-    if(0 == (H5F_INTENT(f) & H5F_ACC_RDWR))
-        HGOTO_ERROR(H5E_OHDR, H5E_BADVALUE, FAIL, "no write intent on file")
-
-    /* Make certain we allocate at least a reasonable size for the object header */
-    size_hint = H5O_ALIGN_F(f, MAX(H5O_MIN_SIZE, size_hint));
-
-    /* Get the property list */
-    if(NULL == (oc_plist = (H5P_genplist_t *)H5I_object(ocpl_id)))
-        HGOTO_ERROR(H5E_PLIST, H5E_BADTYPE, FAIL, "not a property list")
-
-    /* Get any object header status flags set by properties */
-    if(H5P_get(oc_plist, H5O_CRT_OHDR_FLAGS_NAME, &oh_flags) < 0)
-        HGOTO_ERROR(H5E_PLIST, H5E_CANTGET, FAIL, "can't get object header flags")
-
-    /* Allocate the object header and zero out header fields */
-    if(NULL == (oh = H5FL_CALLOC(H5O_t)))
-        HGOTO_ERROR(H5E_RESOURCE, H5E_NOSPACE, FAIL, "memory allocation failed")
-
-    /* Initialize file-specific information for object header */
-    store_msg_crt_idx = H5F_STORE_MSG_CRT_IDX(f);
-
-    if(H5O_set_version(f, oh, oh_flags, store_msg_crt_idx) < 0)
-        HGOTO_ERROR(H5E_OHDR, H5E_CANTSET, FAIL, "can't set version of objecdt header")
-
-    oh->sizeof_size = H5F_SIZEOF_SIZE(f);
-    oh->sizeof_addr = H5F_SIZEOF_ADDR(f);
-    oh->swmr_write = !!(H5F_INTENT(f) & H5F_ACC_SWMR_WRITE);
-#ifdef H5O_ENABLE_BAD_MESG_COUNT
-    /* Check whether the "bad message count" property is set */
-    if(H5P_exist_plist(oc_plist, H5O_BAD_MESG_COUNT_NAME) > 0) {
-        /* Retrieve bad message count flag */
-        if(H5P_get(oc_plist, H5O_BAD_MESG_COUNT_NAME, &oh->store_bad_mesg_count) < 0)
-            HGOTO_ERROR(H5E_OHDR, H5E_CANTGET, FAIL, "can't get bad message count flag")
-    } /* end if */
-#endif /* H5O_ENABLE_BAD_MESG_COUNT */
-
-    /* Create object header proxy if doing SWMR writes */
-    if(oh->swmr_write) {
-        /* Create virtual entry, for use as proxy */
-        if(NULL == (oh->proxy = H5AC_proxy_entry_create()))
-            HGOTO_ERROR(H5E_OHDR, H5E_CANTCREATE, FAIL, "can't create object header proxy")
-    } /* end if */
-    else
-        oh->proxy = NULL;
-
-    /* Set initial status flags */
-    oh->flags = oh_flags;
-
-    /* Initialize version-specific fields */
-    if(oh->version > H5O_VERSION_1) {
-        /* Initialize all time fields with current time, if we are storing them */
-        if(oh->flags & H5O_HDR_STORE_TIMES)
-            oh->atime = oh->mtime = oh->ctime = oh->btime = H5_now();
-        else
-            oh->atime = oh->mtime = oh->ctime = oh->btime = 0;
-
-        /* Make certain attribute creation order tracking is enabled if
-         *      attributes can be shared in this file.
-         */
-        if(store_msg_crt_idx)
-            oh->flags |= H5O_HDR_ATTR_CRT_ORDER_TRACKED;
-
-        /* Retrieve attribute storage phase change values from property list */
-        if(H5P_get(oc_plist, H5O_CRT_ATTR_MAX_COMPACT_NAME, &oh->max_compact) < 0)
-            HGOTO_ERROR(H5E_PLIST, H5E_CANTGET, FAIL, "can't get max. # of compact attributes")
-        if(H5P_get(oc_plist, H5O_CRT_ATTR_MIN_DENSE_NAME, &oh->min_dense) < 0)
-            HGOTO_ERROR(H5E_PLIST, H5E_CANTGET, FAIL, "can't get min. # of dense attributes")
-
-        /* Check for non-default attribute storage phase change values */
-        if(oh->max_compact != H5O_CRT_ATTR_MAX_COMPACT_DEF || oh->min_dense != H5O_CRT_ATTR_MIN_DENSE_DEF)
-            oh->flags |= H5O_HDR_ATTR_STORE_PHASE_CHANGE;
-
-        /* Determine correct value for chunk #0 size bits */
-/* Avoid compiler warning on 32-bit machines */
-#if H5_SIZEOF_SIZE_T > H5_SIZEOF_INT32_T
-        if(size_hint > 4294967295UL)
-            oh->flags |= H5O_HDR_CHUNK0_8;
-        else
-#endif /* H5_SIZEOF_SIZE_T > H5_SIZEOF_INT32_T */
-        if(size_hint > 65535)
-            oh->flags |= H5O_HDR_CHUNK0_4;
-        else if(size_hint > 255)
-            oh->flags |= H5O_HDR_CHUNK0_2;
-    } /* end if */
-    else {
-        /* Reset unused time fields */
-        oh->atime = oh->mtime = oh->ctime = oh->btime = 0;
-    } /* end else */
-
-    /* Compute total size of initial object header */
-    /* (i.e. object header prefix and first chunk) */
-    oh_size = (size_t)H5O_SIZEOF_HDR(oh) + size_hint;
-
-    /* Allocate disk space for header and first chunk */
-    if(HADDR_UNDEF == (oh_addr = H5MF_alloc(f, H5FD_MEM_OHDR, dxpl_id, (hsize_t)oh_size)))
-        HGOTO_ERROR(H5E_RESOURCE, H5E_NOSPACE, FAIL, "file allocation failed for object header")
-
-    /* Create the chunk list */
-    oh->nchunks = oh->alloc_nchunks = 1;
-    if(NULL == (oh->chunk = H5FL_SEQ_MALLOC(H5O_chunk_t, (size_t)oh->alloc_nchunks)))
-        HGOTO_ERROR(H5E_RESOURCE, H5E_NOSPACE, FAIL, "memory allocation failed")
-
-    /* Initialize the first chunk */
-    oh->chunk[0].addr = oh_addr;
-    oh->chunk[0].size = oh_size;
-    oh->chunk[0].gap = 0;
-
-    /* Allocate enough space for the first chunk */
-    /* (including space for serializing the object header prefix */
-    if(NULL == (oh->chunk[0].image = H5FL_BLK_CALLOC(chunk_image, oh_size)))
-        HGOTO_ERROR(H5E_RESOURCE, H5E_NOSPACE, FAIL, "memory allocation failed")
-    oh->chunk[0].chunk_proxy = NULL;
-
-    /* Put magic # for object header in first chunk */
-    if(oh->version > H5O_VERSION_1)
-        HDmemcpy(oh->chunk[0].image, H5O_HDR_MAGIC, (size_t)H5_SIZEOF_MAGIC);
-
-    /* Create the message list */
-    oh->nmesgs = 1;
-    oh->alloc_nmesgs = H5O_NMESGS;
-    if(NULL == (oh->mesg = H5FL_SEQ_CALLOC(H5O_mesg_t, oh->alloc_nmesgs)))
-        HGOTO_ERROR(H5E_RESOURCE, H5E_NOSPACE, FAIL, "memory allocation failed")
-
-    /* Initialize the initial "null" message, covering the entire first chunk */
-    oh->mesg[0].type = H5O_MSG_NULL;
-    oh->mesg[0].dirty = TRUE;
-    oh->mesg[0].native = NULL;
-    oh->mesg[0].raw = oh->chunk[0].image + (H5O_SIZEOF_HDR(oh) - H5O_SIZEOF_CHKSUM_OH(oh)) + H5O_SIZEOF_MSGHDR_OH(oh);
-    oh->mesg[0].raw_size = size_hint - (size_t)H5O_SIZEOF_MSGHDR_OH(oh);
-    oh->mesg[0].chunkno = 0;
-
-    /* Check for non-zero initial refcount on the object header */
-    if(initial_rc > 0) {
-        /* Set the initial refcount & pin the header when its inserted */
-        oh->rc = initial_rc;
-        insert_flags |= H5AC__PIN_ENTRY_FLAG;
-    } /* end if */
-
-    /* Set metadata tag in dxpl_id */
-    H5_BEGIN_TAG(dxpl_id, oh_addr, FAIL);
-
-    /* Cache object header */
-    if(H5AC_insert_entry(f, dxpl_id, H5AC_OHDR, oh_addr, oh, insert_flags) < 0)
-        HGOTO_ERROR_TAG(H5E_OHDR, H5E_CANTINSERT, FAIL, "unable to cache object header")
-
-    /* Reset object header pointer, now that it's been inserted into the cache */
-    oh = NULL;
-
-    /* Reset metadata tag in dxpl_id */
-    H5_END_TAG(FAIL);
-
-    /* Set up object location */
-    loc->file = f;
-    loc->addr = oh_addr;
-
-    /* Open it */
-    if(H5O_open(loc) < 0)
-        HGOTO_ERROR(H5E_OHDR, H5E_CANTOPENOBJ, FAIL, "unable to open object header")
-
-done:
-    if(ret_value < 0 && oh)
-        if(H5O__free(oh) < 0)
-	    HDONE_ERROR(H5E_OHDR, H5E_CANTFREE, FAIL, "unable to destroy object header data")
-
-    FUNC_LEAVE_NOAPI(ret_value)
-} /* end H5O_create() */
-
--
-/*-------------------------------------------------------------------------
- * Function:	H5O_open
- *
- * Purpose:	Opens an object header which is described by the symbol table
- *		entry OBJ_ENT.
- *
- * Return:	Non-negative on success/Negative on failure
- *
- * Programmer:	Robb Matzke
- *		Monday, January	 5, 1998
- *
- * Modification:
- *              Raymond Lu
- *              5 November 2007
- *              Turn off the holding file variable if it's on.  When it's
- *              needed, the caller will turn it on again.
- *-------------------------------------------------------------------------
- */
-herr_t
-H5O_open(H5O_loc_t *loc)
-{
-    herr_t ret_value = SUCCEED;         /* Return value */
-
-    FUNC_ENTER_NOAPI(FAIL)
-
-    /* Check args */
-    HDassert(loc);
-    HDassert(loc->file);
-
-#ifdef H5O_DEBUG
-    if(H5DEBUG(O))
-	HDfprintf(H5DEBUG(O), "> %a\n", loc->addr);
-#endif
-
-    /* Turn off the variable for holding file or increment open-lock counters */
-    if(loc->holding_file)
-     	loc->holding_file = FALSE;
-    else
-        H5F_INCR_NOPEN_OBJS(loc->file);
-
-done:
-    FUNC_LEAVE_NOAPI(ret_value)
-} /* end H5O_open() */
-
--
-/*-------------------------------------------------------------------------
- * Function:	H5O_open_name
- *
- * Purpose:	Opens an object within an HDF5 file.
- *
- * Return:	Success:	An open object identifier
- *		Failure:	Negative
- *
- * Programmer:	Quincey Koziol
- *		March  5 2007
- *
- *-------------------------------------------------------------------------
- */
-hid_t
-H5O_open_name(H5G_loc_t *loc, const char *name, hid_t lapl_id, hid_t dxpl_id, hbool_t app_ref)
-{
-    H5G_loc_t   obj_loc;                /* Location used to open group */
-    H5G_name_t  obj_path;            	/* Opened object group hier. path */
-    H5O_loc_t   obj_oloc;            	/* Opened object object location */
-    hbool_t     loc_found = FALSE;      /* Entry at 'name' found */
-    hid_t       ret_value = FAIL;
-
-    FUNC_ENTER_NOAPI(FAIL)
-
-    /* Check args */
-    HDassert(loc);
-    HDassert(name && *name);
-
-    /* Set up opened group location to fill in */
-    obj_loc.oloc = &obj_oloc;
-    obj_loc.path = &obj_path;
-    H5G_loc_reset(&obj_loc);
-
-    /* Find the object's location */
-    if(H5G_loc_find(loc, name, &obj_loc/*out*/, lapl_id, dxpl_id) < 0)
-        HGOTO_ERROR(H5E_OHDR, H5E_NOTFOUND, FAIL, "object not found")
-    loc_found = TRUE;
-
-    /* Open the object */
-    if((ret_value = H5O_open_by_loc(&obj_loc, lapl_id, dxpl_id, app_ref)) < 0)
-        HGOTO_ERROR(H5E_OHDR, H5E_CANTOPENOBJ, FAIL, "unable to open object")
-
-done:
-    if(ret_value < 0 && loc_found)
-        if(H5G_loc_free(&obj_loc) < 0)
-            HDONE_ERROR(H5E_OHDR, H5E_CANTRELEASE, FAIL, "can't free location")
-
-    FUNC_LEAVE_NOAPI(ret_value)
-} /* end H5O_open_name() */
-
--
-/*-------------------------------------------------------------------------
- * Function:	H5O_open_by_loc
- *
- * Purpose:	Opens an object and returns an ID given its group loction.
- *
- * Return:	Success:	Open object identifier
- *		Failure:	Negative
- *
- * Programmer:	James Laird
- *		July 25 2006
- *
- *-------------------------------------------------------------------------
- */
-hid_t
-H5O_open_by_loc(const H5G_loc_t *obj_loc, hid_t lapl_id, hid_t dxpl_id, hbool_t app_ref)
-{
-    const H5O_obj_class_t *obj_class;   /* Class of object for location */
-    hid_t               ret_value = H5I_INVALID_HID;    /* Return value */
-
-    FUNC_ENTER_NOAPI(FAIL)
-
-    HDassert(obj_loc);
-
-    /* Get the object class for this location */
-    if(NULL == (obj_class = H5O_obj_class(obj_loc->oloc, dxpl_id)))
-        HGOTO_ERROR(H5E_OHDR, H5E_CANTGET, FAIL, "unable to determine object class")
-
-    /* Call the object class's 'open' routine */
-    HDassert(obj_class->open);
-    if((ret_value = obj_class->open(obj_loc, lapl_id, dxpl_id, app_ref)) < 0)
-        HGOTO_ERROR(H5E_OHDR, H5E_CANTOPENOBJ, FAIL, "unable to open object")
-
-done:
-    FUNC_LEAVE_NOAPI(ret_value)
-} /* end H5O_open_by_loc() */
-
--
-/*-------------------------------------------------------------------------
- * Function:	H5O_close
- *
- * Purpose:	Closes an object header that was previously open.
- *
- * Return:	Non-negative on success/Negative on failure
- *
- * Programmer:	Robb Matzke
- *		Monday, January	 5, 1998
- *
- *-------------------------------------------------------------------------
- */
-herr_t
-H5O_close(H5O_loc_t *loc, hbool_t *file_closed /*out*/)
-{
-    herr_t ret_value = SUCCEED;   /* Return value */
-
-    FUNC_ENTER_NOAPI(FAIL)
-
-    /* Check args */
-    HDassert(loc);
-    HDassert(loc->file);
-    HDassert(H5F_NOPEN_OBJS(loc->file) > 0);
-
-    /* Set the file_closed flag to the default value.
-     * This flag lets downstream code know if the file struct is
-     * still accessible and/or likely to contain useful data.
-     * It's needed by the evict-on-close code. Clients can ignore
-     * this value by passing in NULL.
-     */
-    if(file_closed)
-        *file_closed = FALSE;
-
-    /* Decrement open-lock counters */
-    H5F_DECR_NOPEN_OBJS(loc->file);
-
-#ifdef H5O_DEBUG
-    if(H5DEBUG(O)) {
-	if(H5F_FILE_ID(loc->file)< 0 && 1 == H5F_NREFS(loc->file))
-	    HDfprintf(H5DEBUG(O), "< %a auto %lu remaining\n",
-		      loc->addr,
-		      (unsigned long)H5F_NOPEN_OBJS(loc->file));
-	else
-	    HDfprintf(H5DEBUG(O), "< %a\n", loc->addr);
-    } /* end if */
-#endif
-
-    /*
-     * If the file open object count has reached the number of open mount points
-     * (each of which has a group open in the file) attempt to close the file.
-     */
-    if(H5F_NOPEN_OBJS(loc->file) == H5F_NMOUNTS(loc->file))
-        /* Attempt to close down the file hierarchy */
-        if(H5F_try_close(loc->file, file_closed) < 0)
-            HGOTO_ERROR(H5E_OHDR, H5E_CANTCLOSEFILE, FAIL, "problem attempting file close")
-
-    /* Release location information */
-    if(H5O_loc_free(loc) < 0)
-        HGOTO_ERROR(H5E_OHDR, H5E_CANTRELEASE, FAIL, "problem attempting to free location")
-
-done:
-    FUNC_LEAVE_NOAPI(ret_value)
-} /* end H5O_close() */
-
--
-/*-------------------------------------------------------------------------
- * Function:	H5O_link_oh
- *
- * Purpose:	Adjust the link count for an open object header by adding
- *		ADJUST to the link count.
- *
- * Return:	Success:	New link count
- *
- *		Failure:	Negative
- *
- * Programmer:	Robb Matzke
- *		matzke@llnl.gov
- *		Aug  5 1997
- *
- *-------------------------------------------------------------------------
- */
-int
-H5O_link_oh(H5F_t *f, int adjust, hid_t dxpl_id, H5O_t *oh, hbool_t *deleted)
-{
-    haddr_t addr = H5O_OH_GET_ADDR(oh);     /* Object header address */
-    int	ret_value = -1;                     /* Return value */
-
-    FUNC_ENTER_NOAPI(FAIL)
-
-    /* check args */
-    HDassert(f);
-    HDassert(oh);
-    HDassert(deleted);
-
-    /* Check for adjusting link count */
-    if(adjust) {
-        if(adjust < 0) {
-            /* Check for too large of an adjustment */
-            if((unsigned)(-adjust) > oh->nlink)
-                HGOTO_ERROR(H5E_OHDR, H5E_LINKCOUNT, FAIL, "link count would be negative")
-
-            /* Adjust the link count for the object header */
-            oh->nlink = (unsigned)((int)oh->nlink + adjust);
-
-            /* Mark object header as dirty in cache */
-            if(H5AC_mark_entry_dirty(oh) < 0)
-                HGOTO_ERROR(H5E_OHDR, H5E_CANTMARKDIRTY, FAIL, "unable to mark object header as dirty")
-
-            /* Check if the object should be deleted */
-            if(oh->nlink == 0) {
-                /* Check if the object is still open by the user */
-                if(H5FO_opened(f, addr) != NULL) {
-                    /* Flag the object to be deleted when it's closed */
-                    if(H5FO_mark(f, addr, TRUE) < 0)
-                        HGOTO_ERROR(H5E_OHDR, H5E_CANTDELETE, FAIL, "can't mark object for deletion")
-                } /* end if */
-                else {
-                    /* Mark the object header for deletion */
-                    *deleted = TRUE;
-                } /* end else */
-            } /* end if */
-        } /* end if */
-        else {
-            /* A new object, or one that will be deleted */
-            if(0 == oh->nlink) {
-                /* Check if the object is currently open, but marked for deletion */
-                if(H5FO_marked(f, addr)) {
-                    /* Remove "delete me" flag on the object */
-                    if(H5FO_mark(f, addr, FALSE) < 0)
-                        HGOTO_ERROR(H5E_OHDR, H5E_CANTDELETE, FAIL, "can't mark object for deletion")
-                } /* end if */
-            } /* end if */
-
-            /* Adjust the link count for the object header */
-            oh->nlink = (unsigned)((int)oh->nlink + adjust);
-
-            /* Mark object header as dirty in cache */
-            if(H5AC_mark_entry_dirty(oh) < 0)
-                HGOTO_ERROR(H5E_OHDR, H5E_CANTMARKDIRTY, FAIL, "unable to mark object header as dirty")
-        } /* end if */
-
-        /* Check for operations on refcount message */
-        if(oh->version > H5O_VERSION_1) {
-            /* Check if the object has a refcount message already */
-            if(oh->has_refcount_msg) {
-                /* Check for removing refcount message */
-                if(oh->nlink <= 1) {
-                    if(H5O_msg_remove_real(f, oh, H5O_MSG_REFCOUNT, H5O_ALL, NULL, NULL, TRUE, dxpl_id) < 0)
-                        HGOTO_ERROR(H5E_OHDR, H5E_CANTDELETE, FAIL, "unable to delete refcount message")
-                    oh->has_refcount_msg = FALSE;
-                } /* end if */
-                /* Update refcount message with new link count */
-                else {
-                    H5O_refcount_t refcount = oh->nlink;
-
-                    if(H5O_msg_write_real(f, dxpl_id, oh, H5O_MSG_REFCOUNT, H5O_MSG_FLAG_DONTSHARE, 0, &refcount) < 0)
-                        HGOTO_ERROR(H5E_OHDR, H5E_CANTUPDATE, FAIL, "unable to update refcount message")
-                } /* end else */
-            } /* end if */
-            else {
-                /* Check for adding refcount message to object */
-                if(oh->nlink > 1) {
-                    H5O_refcount_t refcount = oh->nlink;
-
-                    if(H5O_msg_append_real(f, dxpl_id, oh, H5O_MSG_REFCOUNT, H5O_MSG_FLAG_DONTSHARE, 0, &refcount) < 0)
-                        HGOTO_ERROR(H5E_OHDR, H5E_CANTINSERT, FAIL, "unable to create new refcount message")
-                    oh->has_refcount_msg = TRUE;
-                } /* end if */
-            } /* end else */
-        } /* end if */
-    } /* end if */
-
-    /* Set return value */
-    ret_value = (int)oh->nlink;
-
-done:
-    FUNC_LEAVE_NOAPI(ret_value)
-} /* end H5O_link_oh() */
-
--
-/*-------------------------------------------------------------------------
- * Function:	H5O_link
- *
- * Purpose:	Adjust the link count for an object header by adding
- *		ADJUST to the link count.
- *
- * Return:	Success:	New link count
- *
- *		Failure:	Negative
- *
- * Programmer:	Robb Matzke
- *		matzke@llnl.gov
- *		Aug  5 1997
- *
- *-------------------------------------------------------------------------
- */
-int
-H5O_link(const H5O_loc_t *loc, int adjust, hid_t dxpl_id)
-{
-    H5O_t	*oh = NULL;
-    hbool_t deleted = FALSE;            /* Whether the object was deleted */
-    int	ret_value = -1;                 /* Return value */
-
-    FUNC_ENTER_NOAPI_TAG(dxpl_id, loc->addr, FAIL)
-
-    /* check args */
-    HDassert(loc);
-    HDassert(loc->file);
-    HDassert(H5F_addr_defined(loc->addr));
-
-    /* Pin the object header */
-    if(NULL == (oh = H5O_pin(loc, dxpl_id)))
-	HGOTO_ERROR(H5E_OHDR, H5E_CANTPIN, FAIL, "unable to pin object header")
-
-    /* Call the "real" link routine */
-    if((ret_value = H5O_link_oh(loc->file, adjust, dxpl_id, oh, &deleted)) < 0)
-        HGOTO_ERROR(H5E_OHDR, H5E_LINKCOUNT, FAIL, "unable to adjust object link count")
-
-done:
-    if(oh && H5O_unpin(oh) < 0)
-	HDONE_ERROR(H5E_OHDR, H5E_CANTUNPIN, FAIL, "unable to unpin object header")
-    if(ret_value >= 0 && deleted && H5O_delete(loc->file, dxpl_id, loc->addr) < 0)
-        HDONE_ERROR(H5E_OHDR, H5E_CANTDELETE, FAIL, "can't delete object from file")
-
-    FUNC_LEAVE_NOAPI_TAG(ret_value, FAIL)
-} /* end H5O_link() */
-
--
-/*-------------------------------------------------------------------------
- * Function:	H5O_protect
- *
- * Purpose:	Wrapper around H5AC_protect for use during a H5O_protect->
- *              H5O_msg_append->...->H5O_msg_append->H5O_unprotect sequence of calls
- *              during an object's creation.
- *
- * Return:	Success:	Pointer to the object header structure for the
- *                              object.
- *		Failure:	NULL
- *
- * Programmer:	Quincey Koziol
- *		koziol@ncsa.uiuc.edu
- *		Dec 31 2002
- *
- *-------------------------------------------------------------------------
- */
-H5O_t *
-H5O_protect(const H5O_loc_t *loc, hid_t dxpl_id, unsigned prot_flags,
-    hbool_t pin_all_chunks)
-{
-    H5O_t *oh = NULL;           /* Object header protected */
-    H5O_cache_ud_t udata;       /* User data for protecting object header */
-    H5O_cont_msgs_t cont_msg_info;      /* Continuation message info */
-    unsigned file_intent;       /* R/W intent on file */
-    H5O_t *ret_value = NULL;    /* Return value */
-
-    FUNC_ENTER_NOAPI_TAG(dxpl_id, loc->addr, NULL)
-
-    /* check args */
-    HDassert(loc);
-    HDassert(loc->file);
-
-    /* prot_flags may only contain the H5AC__READ_ONLY_FLAG */
-    HDassert((prot_flags & (unsigned)(~H5AC__READ_ONLY_FLAG)) == 0);
-
-    /* Check for valid address */
-    if(!H5F_addr_defined(loc->addr))
-        HGOTO_ERROR(H5E_ARGS, H5E_BADVALUE, NULL, "address undefined")
-
-    /* Check for write access on the file */
-    file_intent = H5F_INTENT(loc->file);
-    if((0 == (prot_flags & H5AC__READ_ONLY_FLAG)) && (0 == (file_intent & H5F_ACC_RDWR)))
-	HGOTO_ERROR(H5E_OHDR, H5E_BADVALUE, NULL, "no write intent on file")
-
-    /* Construct the user data for protect callback */
-    udata.made_attempt = FALSE;
-    udata.v1_pfx_nmesgs = 0;
-    udata.chunk0_size = 0;
-    udata.oh = NULL;
-    udata.common.f = loc->file;
-    udata.common.dxpl_id = dxpl_id;
-    udata.common.file_intent = file_intent;
-    udata.common.merged_null_msgs = 0;
-    HDmemset(&cont_msg_info, 0, sizeof(cont_msg_info));
-    udata.common.cont_msg_info = &cont_msg_info;
-    udata.common.addr = loc->addr;
-
-    /* Lock the object header into the cache */
-    if(NULL == (oh = (H5O_t *)H5AC_protect(loc->file, dxpl_id, H5AC_OHDR, loc->addr, &udata, prot_flags)))
-	HGOTO_ERROR(H5E_OHDR, H5E_CANTPROTECT, NULL, "unable to load object header")
-
-    /* Check if there are any continuation messages to process */
-    if(cont_msg_info.nmsgs > 0) {
-        size_t curr_msg;        /* Current continuation message to process */
-        H5O_chk_cache_ud_t chk_udata;   /* User data for loading chunk */
-
-        /* Sanity check - we should only have continuation messages to process
-         *      when the object header is actually loaded from the file.
-         */
-        HDassert(udata.made_attempt == TRUE);
-        HDassert(cont_msg_info.msgs);
-
-        /* Construct the user data for protecting chunks */
-        chk_udata.decoding = TRUE;
-        chk_udata.oh = oh;
-        chk_udata.chunkno = UINT_MAX;   /* Set to invalid value, for better error detection */
-        chk_udata.common.f = loc->file;
-        chk_udata.common.dxpl_id = dxpl_id;
-        chk_udata.common.file_intent = file_intent;
-        chk_udata.common.merged_null_msgs = udata.common.merged_null_msgs;
-        chk_udata.common.cont_msg_info = &cont_msg_info;
-
-        /* Read in continuation messages, until there are no more */
-        /* (Note that loading chunks could increase the # of continuation
-         *      messages if new ones are found - QAK, 19/11/2016)
-         */
-        curr_msg = 0;
-        while(curr_msg < cont_msg_info.nmsgs) {
-            H5O_chunk_proxy_t *chk_proxy;       /* Proxy for chunk, to bring it into memory */
-#ifndef NDEBUG
-            size_t chkcnt = oh->nchunks;      /* Count of chunks (for sanity checking) */
-#endif /* NDEBUG */
-
-            /* Bring the chunk into the cache */
-            /* (which adds to the object header) */
-            chk_udata.common.addr = cont_msg_info.msgs[curr_msg].addr;
-            chk_udata.size = cont_msg_info.msgs[curr_msg].size;
-            if(NULL == (chk_proxy = (H5O_chunk_proxy_t *)H5AC_protect(loc->file, dxpl_id, H5AC_OHDR_CHK, cont_msg_info.msgs[curr_msg].addr, &chk_udata, prot_flags)))
-                HGOTO_ERROR(H5E_OHDR, H5E_CANTPROTECT, NULL, "unable to load object header chunk")
-
-            /* Sanity check */
-            HDassert(chk_proxy->oh == oh);
-            HDassert(chk_proxy->chunkno == chkcnt);
-            HDassert(oh->nchunks == (chkcnt + 1));
-
-            /* Release the chunk from the cache */
-            if(H5AC_unprotect(loc->file, dxpl_id, H5AC_OHDR_CHK, cont_msg_info.msgs[curr_msg].addr, chk_proxy, H5AC__NO_FLAGS_SET) < 0)
-                HGOTO_ERROR(H5E_OHDR, H5E_CANTUNPROTECT, NULL, "unable to release object header chunk")
-
-            /* Advance to next continuation message */
-            curr_msg++;
-        } /* end while */
-
-        /* Release any continuation messages built up */
-        cont_msg_info.msgs = (H5O_cont_t *)H5FL_SEQ_FREE(H5O_cont_t, cont_msg_info.msgs);
-
-        /* Pass back out some of the chunk's user data */
-        udata.common.merged_null_msgs = chk_udata.common.merged_null_msgs;
-    } /* end if */
-
-    /* Check for incorrect # of object header messages, if we've just loaded
-     *  this object header from the file
-     */
-    if(udata.made_attempt) {
-/* Don't enforce the error on an incorrect # of object header messages bug
- *      unless strict format checking is enabled.  This allows for older
- *      files, created with a version of the library that had a bug in tracking
- *      the correct # of header messages to be read in without the library
- *      erroring out here. -QAK
- */
-#ifdef H5_STRICT_FORMAT_CHECKS
-        /* Check for incorrect # of messages in v1 object header */
-        if(oh->version == H5O_VERSION_1 &&
-                (oh->nmesgs + udata.common.merged_null_msgs) != udata.v1_pfx_nmesgs)
-            HGOTO_ERROR(H5E_OHDR, H5E_CANTLOAD, NULL, "corrupt object header - incorrect # of messages")
-#endif /* H5_STRICT_FORMAT_CHECKS */
-    } /* end if */
-
-#ifdef H5O_DEBUG
-H5O_assert(oh);
-#endif /* H5O_DEBUG */
-
-    /* Pin the other chunks also when requested, so that the object header
-     *  proxy can be set up.
-     */
-    if(pin_all_chunks && oh->nchunks > 1) {
-        unsigned u;         /* Local index variable */
-
-        /* Sanity check */
-        HDassert(oh->swmr_write);
-
-        /* Iterate over chunks > 0 */
-        for(u = 1; u < oh->nchunks; u++) {
-            H5O_chunk_proxy_t *chk_proxy;       /* Chunk proxy */
-
-            /* Protect chunk */
-            if(NULL == (chk_proxy = H5O_chunk_protect(loc->file, dxpl_id, oh, u)))
-                HGOTO_ERROR(H5E_OHDR, H5E_CANTPROTECT, NULL, "unable to protect object header chunk")
-
-            /* Pin chunk proxy*/
-            if(H5AC_pin_protected_entry(chk_proxy) < 0 )
-                HGOTO_ERROR(H5E_OHDR, H5E_CANTPIN, NULL, "unable to pin object header chunk")
-
-            /* Unprotect chunk */
-            if(H5O_chunk_unprotect(loc->file, dxpl_id, chk_proxy, FALSE) < 0)
-                HGOTO_ERROR(H5E_OHDR, H5E_CANTUNPROTECT, NULL, "unable to unprotect object header chunk")
-
-            /* Preserve chunk proxy pointer for later */
-            oh->chunk[u].chunk_proxy = chk_proxy;
-        } /* end for */
-
-        /* Set the flag for the unprotect */
-        oh->chunks_pinned = TRUE;
-    } /* end if */
-
-    /* Set return value */
-    ret_value = oh;
-
-done:
-    if(ret_value == NULL && oh)
-        if(H5O_unprotect(loc, dxpl_id, oh, H5AC__NO_FLAGS_SET) < 0)
-            HDONE_ERROR(H5E_OHDR, H5E_CANTUNPROTECT, NULL, "unable to release object header")
-
-    FUNC_LEAVE_NOAPI_TAG(ret_value, NULL)
-} /* end H5O_protect() */
-
--
-/*-------------------------------------------------------------------------
- * Function:	H5O_pin
- *
- * Purpose:	Pin an object header down for use during a sequence of message
- *              operations, which prevents the object header from being
- *              evicted from the cache.
- *
- * Return:	Success:	Pointer to the object header structure for the
- *                              object.
- *		Failure:	NULL
- *
- * Programmer:	Quincey Koziol
- *		koziol@hdfgroup.org
- *		Jul 13 2008
- *
- *-------------------------------------------------------------------------
- */
-H5O_t *
-H5O_pin(const H5O_loc_t *loc, hid_t dxpl_id)
-{
-    H5O_t       *oh = NULL;             /* Object header */
-    H5O_t       *ret_value = NULL;      /* Return value */
-
-    FUNC_ENTER_NOAPI(NULL)
-
-    /* check args */
-    HDassert(loc);
-
-    /* Get header */
-    if(NULL == (oh = H5O_protect(loc, dxpl_id, H5AC__NO_FLAGS_SET, FALSE)))
-	HGOTO_ERROR(H5E_OHDR, H5E_CANTPROTECT, NULL, "unable to protect object header")
-
-    /* Increment the reference count on the object header */
-    /* (which will pin it, if appropriate) */
-    if(H5O_inc_rc(oh) < 0)
-        HGOTO_ERROR(H5E_OHDR, H5E_CANTINC, NULL, "unable to increment reference count on object header")
-
-    /* Set the return value */
-    ret_value = oh;
-
-done:
-    /* Release the object header from the cache */
-    if(oh && H5O_unprotect(loc, dxpl_id, oh, H5AC__NO_FLAGS_SET) < 0)
-        HDONE_ERROR(H5E_OHDR, H5E_CANTUNPROTECT, NULL, "unable to release object header")
-
-    FUNC_LEAVE_NOAPI(ret_value)
-} /* end H5O_pin() */
-
--
-/*-------------------------------------------------------------------------
- * Function:	H5O_unpin
- *
- * Purpose:	Unpin an object header, allowing it to be evicted from the
- *              metadata cache.
- *
- * Return:	Success:	Non-negative
- *		Failure:	Negative
- *
- * Programmer:	Quincey Koziol
- *		koziol@hdfgroup.org
- *		Jul 13 2008
- *
- *-------------------------------------------------------------------------
- */
-herr_t
-H5O_unpin(H5O_t *oh)
-{
-    herr_t ret_value = SUCCEED;      /* Return value */
-
-    FUNC_ENTER_NOAPI(FAIL)
-
-    /* check args */
-    HDassert(oh);
-
-    /* Decrement the reference count on the object header */
-    /* (which will unpin it, if appropriate) */
-    if(H5O_dec_rc(oh) < 0)
-        HGOTO_ERROR(H5E_OHDR, H5E_CANTDEC, FAIL, "unable to decrement reference count on object header")
-
-done:
-    FUNC_LEAVE_NOAPI(ret_value)
-} /* end H5O_unpin() */
-
--
-/*-------------------------------------------------------------------------
- * Function:	H5O_unprotect
- *
- * Purpose:	Wrapper around H5AC_unprotect for use during a H5O_protect->
- *              H5O_msg_append->...->H5O_msg_append->H5O_unprotect sequence of calls
- *              during an object's creation.
- *
- * Return:	Success:	Non-negative
- *		Failure:	Negative
- *
- * Programmer:	Quincey Koziol
- *		koziol@ncsa.uiuc.edu
- *		Dec 31 2002
- *
- *-------------------------------------------------------------------------
- */
-herr_t
-H5O_unprotect(const H5O_loc_t *loc, hid_t dxpl_id, H5O_t *oh, unsigned oh_flags)
-{
-    herr_t ret_value = SUCCEED;      /* Return value */
-
-    FUNC_ENTER_NOAPI(FAIL)
-
-    /* check args */
-    HDassert(loc);
-    HDassert(oh);
-
-    /* Unpin the other chunks */
-    if(oh->chunks_pinned && oh->nchunks > 1) {
-        unsigned u;         /* Local index variable */
-
-        /* Sanity check */
-        HDassert(oh->swmr_write);
-
-        /* Iterate over chunks > 0 */
-        for(u = 1; u < oh->nchunks; u++) {
-            if(NULL != oh->chunk[u].chunk_proxy) {
-                /* Release chunk proxy */
-                if(H5AC_unpin_entry(oh->chunk[u].chunk_proxy) < 0)
-                    HGOTO_ERROR(H5E_OHDR, H5E_CANTUNPIN, FAIL, "unable to unpin object header chunk")
-                oh->chunk[u].chunk_proxy = NULL;
-            } /* end if */
-        } /* end for */
-
-        /* Reet the flag from the unprotect */
-        oh->chunks_pinned = FALSE;
-    } /* end if */
-
-    /* Unprotect the object header */
-    if(H5AC_unprotect(loc->file, dxpl_id, H5AC_OHDR, oh->chunk[0].addr, oh, oh_flags) < 0)
-        HGOTO_ERROR(H5E_OHDR, H5E_CANTUNPROTECT, FAIL, "unable to release object header")
-
-done:
-    FUNC_LEAVE_NOAPI(ret_value)
-} /* end H5O_unprotect() */
-
--
-/*-------------------------------------------------------------------------
- * Function:	H5O_touch_oh
- *
- * Purpose:	If FORCE is non-zero then create a modification time message
- *		unless one already exists.  Then update any existing
- *		modification time message with the current time.
- *
- * Return:	Non-negative on success/Negative on failure
- *
- * Programmer:	Robb Matzke
- *              Monday, July 27, 1998
- *
- *-------------------------------------------------------------------------
- */
-herr_t
-H5O_touch_oh(H5F_t *f, hid_t dxpl_id, H5O_t *oh, hbool_t force)
-{
-    H5O_chunk_proxy_t *chk_proxy = NULL;        /* Chunk that message is in */
-    hbool_t chk_dirtied = FALSE;        /* Flag for unprotecting chunk */
-    time_t	now;                    /* Current time */
-    herr_t      ret_value = SUCCEED;    /* Return value */
-
-    FUNC_ENTER_NOAPI_NOINIT
-
-    HDassert(f);
-    HDassert(oh);
-
-    /* Check if this object header is tracking times */
-    if(oh->flags & H5O_HDR_STORE_TIMES) {
-        /* Get current time */
-        now = H5_now();
-
-        /* Check version, to determine how to store time information */
-        if(oh->version == H5O_VERSION_1) {
-            size_t	idx;                    /* Index of modification time message to update */
-
-            /* Look for existing message */
-            for(idx = 0; idx < oh->nmesgs; idx++)
-                if(H5O_MSG_MTIME == oh->mesg[idx].type || H5O_MSG_MTIME_NEW == oh->mesg[idx].type)
-                    break;
-
-            /* Create a new message, if necessary */
-            if(idx == oh->nmesgs) {
-                unsigned mesg_flags = 0;        /* Flags for message in object header */
-
-                /* If we would have to create a new message, but we aren't 'forcing' it, get out now */
-                if(!force)
-                    HGOTO_DONE(SUCCEED);        /*nothing to do*/
-
-                /* Allocate space for the modification time message */
-                if(H5O_msg_alloc(f, dxpl_id, oh, H5O_MSG_MTIME_NEW, &mesg_flags, &now, &idx) < 0)
-                    HGOTO_ERROR(H5E_OHDR, H5E_CANTINIT, FAIL, "unable to allocate space for modification time message")
-
-                /* Set the message's flags if appropriate */
-                oh->mesg[idx].flags = (uint8_t)mesg_flags;
-            } /* end if */
-
-            /* Protect chunk */
-            if(NULL == (chk_proxy = H5O_chunk_protect(f, dxpl_id, oh, oh->mesg[idx].chunkno)))
-                HGOTO_ERROR(H5E_OHDR, H5E_CANTPROTECT, FAIL, "unable to load object header chunk")
-
-            /* Allocate 'native' space, if necessary */
-            if(NULL == oh->mesg[idx].native) {
-                if(NULL == (oh->mesg[idx].native = H5FL_MALLOC(time_t)))
-                    HGOTO_ERROR(H5E_OHDR, H5E_CANTINIT, FAIL, "memory allocation failed for modification time message")
-            } /* end if */
-
-            /* Update the message */
-            *((time_t *)(oh->mesg[idx].native)) = now;
-
-            /* Mark the message as dirty */
-            oh->mesg[idx].dirty = TRUE;
-            chk_dirtied = TRUE;
-        } /* end if */
-        else {
-            /* XXX: For now, update access time & change fields in the object header */
-            /* (will need to add some code to update modification time appropriately) */
-            oh->atime = oh->ctime = now;
-
-            /* Mark object header as dirty in cache */
-            if(H5AC_mark_entry_dirty(oh) < 0)
-                HGOTO_ERROR(H5E_OHDR, H5E_CANTMARKDIRTY, FAIL, "unable to mark object header as dirty")
-        } /* end else */
-    } /* end if */
-
-done:
-    /* Release chunk */
-    if(chk_proxy && H5O_chunk_unprotect(f, dxpl_id, chk_proxy, chk_dirtied) < 0)
-        HDONE_ERROR(H5E_OHDR, H5E_CANTUNPROTECT, FAIL, "unable to unprotect object header chunk")
-
-    FUNC_LEAVE_NOAPI(ret_value)
-} /* end H5O_touch_oh() */
-
--
-/*-------------------------------------------------------------------------
- * Function:	H5O_touch
- *
- * Purpose:	Touch an object by setting the modification time to the
- *		current time and marking the object as dirty.  Unless FORCE
- *		is non-zero, nothing happens if there is no MTIME message in
- *		the object header.
- *
- * Return:	Non-negative on success/Negative on failure
- *
- * Programmer:	Robb Matzke
- *              Monday, July 27, 1998
- *
- *-------------------------------------------------------------------------
- */
-herr_t
-H5O_touch(const H5O_loc_t *loc, hbool_t force, hid_t dxpl_id)
-{
-    H5O_t	*oh = NULL;             /* Object header to modify */
-    unsigned 	oh_flags = H5AC__NO_FLAGS_SET; /* Flags for unprotecting object header */
-    herr_t      ret_value = SUCCEED;    /* Return value */
-
-    FUNC_ENTER_NOAPI(FAIL)
-
-    /* check args */
-    HDassert(loc);
-
-    /* Get the object header */
-    if(NULL == (oh = H5O_protect(loc, dxpl_id, H5AC__NO_FLAGS_SET, FALSE)))
-	HGOTO_ERROR(H5E_OHDR, H5E_CANTPROTECT, FAIL, "unable to load object header")
-
-    /* Create/Update the modification time message */
-    if(H5O_touch_oh(loc->file, dxpl_id, oh, force) < 0)
-	HGOTO_ERROR(H5E_OHDR, H5E_CANTSET, FAIL, "unable to update object modificaton time")
-
-    /* Mark object header as changed */
-    oh_flags |= H5AC__DIRTIED_FLAG;
-
-done:
-    if(oh && H5O_unprotect(loc, dxpl_id, oh, oh_flags) < 0)
-	HDONE_ERROR(H5E_OHDR, H5E_CANTUNPROTECT, FAIL, "unable to release object header")
-
-    FUNC_LEAVE_NOAPI(ret_value)
-} /* end H5O_touch() */
-
-#ifdef H5O_ENABLE_BOGUS
--
-/*-------------------------------------------------------------------------
- * Function:	H5O_bogus_oh
- *
- * Purpose:	Create a "bogus" message unless one already exists.
- *
- * Return:	Non-negative on success/Negative on failure
- *
- * Programmer:	Quincey Koziol
- *              <koziol@ncsa.uiuc.edu>
- *              Tuesday, January 21, 2003
- *
- *-------------------------------------------------------------------------
- */
-herr_t
-H5O_bogus_oh(H5F_t *f, hid_t dxpl_id, H5O_t *oh, unsigned bogus_id, unsigned mesg_flags)
-{
-    size_t	idx;                /* Local index variable */
-    H5O_msg_class_t *type;	    /* Message class type */
-    herr_t ret_value = SUCCEED;     /* Return value */
-
-    FUNC_ENTER_NOAPI(FAIL)
-
-    HDassert(f);
-    HDassert(oh);
-
-    /* Look for existing message */
-    for(idx = 0; idx < oh->nmesgs; idx++)
-	if(H5O_MSG_BOGUS_VALID == oh->mesg[idx].type || 
-	   H5O_MSG_BOGUS_INVALID == oh->mesg[idx].type)
-            break;
-
-    /* Create a new message */
-    if(idx == oh->nmesgs) {
-        H5O_bogus_t *bogus;             /* Pointer to the bogus information */
-
-        /* Allocate the native message in memory */
-	if(NULL == (bogus = H5MM_malloc(sizeof(H5O_bogus_t))))
-	    HGOTO_ERROR(H5E_OHDR, H5E_CANTINIT, FAIL, "memory allocation failed for 'bogus' message")
-
-        /* Update the native value */
-        bogus->u = H5O_BOGUS_VALUE;
-
-	if(bogus_id == H5O_BOGUS_VALID_ID)
-	    type = H5O_MSG_BOGUS_VALID;
-	else if(bogus_id == H5O_BOGUS_INVALID_ID)
-	    type = H5O_MSG_BOGUS_INVALID;
-	else
-	    HGOTO_ERROR(H5E_ATOM, H5E_BADATOM, FAIL, "invalid ID for 'bogus' message")
-
-        /* Allocate space in the object header for bogus message */
-	if(H5O_msg_alloc(f, dxpl_id, oh, type, &mesg_flags, bogus, &idx) < 0)
-	    HGOTO_ERROR(H5E_OHDR, H5E_CANTINIT, FAIL, "unable to allocate space for 'bogus' message")
-
-        /* Point to "bogus" information (take it over) */
-	oh->mesg[idx].native = bogus;
-
-        /* Set the appropriate flags for the message */
-        oh->mesg[idx].flags = mesg_flags;
-
-        /* Mark the message and object header as dirty */
-        oh->mesg[idx].dirty = TRUE;
-        oh->cache_info.is_dirty = TRUE;
-    } /* end if */
-
-done:
-    FUNC_LEAVE_NOAPI(ret_value)
-} /* end H5O_bogus_oh() */
-#endif /* H5O_ENABLE_BOGUS */
-
--
-/*-------------------------------------------------------------------------
- * Function:	H5O_delete
- *
- * Purpose:	Delete an object header from a file.  This frees the file
- *              space used for the object header (and it's continuation blocks)
- *              and also walks through each header message and asks it to
- *              remove all the pieces of the file referenced by the header.
- *
- * Return:	Non-negative on success/Negative on failure
- *
- * Programmer:	Quincey Koziol
- *		koziol@ncsa.uiuc.edu
- *		Mar 19 2003
- *
- *-------------------------------------------------------------------------
- */
-herr_t
-H5O_delete(H5F_t *f, hid_t dxpl_id, haddr_t addr)
-{
-    H5O_t *oh = NULL;           /* Object header information */
-    H5O_loc_t loc;              /* Object location for object to delete */
-    unsigned oh_flags = H5AC__NO_FLAGS_SET; /* Flags for unprotecting object header */
-    hbool_t corked;
-    herr_t ret_value = SUCCEED; /* Return value */
-
-    FUNC_ENTER_NOAPI_TAG(dxpl_id, addr, FAIL)
-
-    /* Check args */
-    HDassert(f);
-    HDassert(H5F_addr_defined(addr));
-
-    /* Set up the object location */
-    loc.file = f;
-    loc.addr = addr;
-    loc.holding_file = FALSE;
-
-    /* Get the object header information */
-    if(NULL == (oh = H5O_protect(&loc, dxpl_id, H5AC__NO_FLAGS_SET, FALSE)))
-	HGOTO_ERROR(H5E_OHDR, H5E_CANTPROTECT, FAIL, "unable to load object header")
-
-    /* Delete object */
-    if(H5O_delete_oh(f, dxpl_id, oh) < 0)
-        HGOTO_ERROR(H5E_OHDR, H5E_CANTDELETE, FAIL, "can't delete object from file")
-
-    /* Uncork cache entries with tag: addr */
-    if(H5AC_cork(f, addr, H5AC__GET_CORKED, &corked) < 0)
-        HGOTO_ERROR(H5E_OHDR, H5E_CANTGET, FAIL, "unable to retrieve an object's cork status")
-    if(corked)
-	if(H5AC_cork(f, addr, H5AC__UNCORK, NULL) < 0)
-	    HGOTO_ERROR(H5E_OHDR, H5E_CANTUNCORK, FAIL, "unable to uncork an object")
-
-    /* Mark object header as deleted */
-    oh_flags = H5AC__DIRTIED_FLAG | H5AC__DELETED_FLAG | H5AC__FREE_FILE_SPACE_FLAG;
-
-done:
-    if(oh && H5O_unprotect(&loc, dxpl_id, oh, oh_flags) < 0)
-	HDONE_ERROR(H5E_OHDR, H5E_PROTECT, FAIL, "unable to release object header")
-
-    FUNC_LEAVE_NOAPI_TAG(ret_value, FAIL)
-} /* end H5O_delete() */
-
--
-/*-------------------------------------------------------------------------
- * Function:	H5O_delete_oh
- *
- * Purpose:	Internal function to:
- *              Delete an object header from a file.  This frees the file
- *              space used for the object header (and it's continuation blocks)
- *              and also walks through each header message and asks it to
- *              remove all the pieces of the file referenced by the header.
- *
- * Return:	Non-negative on success/Negative on failure
- *
- * Programmer:	Quincey Koziol
- *		koziol@ncsa.uiuc.edu
- *		Mar 19 2003
- *
- *-------------------------------------------------------------------------
- */
-static herr_t
-H5O_delete_oh(H5F_t *f, hid_t dxpl_id, H5O_t *oh)
-{
-    H5O_mesg_t *curr_msg;       /* Pointer to current message being operated on */
-    unsigned	u;
-    herr_t ret_value = SUCCEED;   /* Return value */
-
-    FUNC_ENTER_NOAPI_NOINIT
-
-    /* Check args */
-    HDassert(f);
-    HDassert(oh);
-
-    /* Walk through the list of object header messages, asking each one to
-     * delete any file space used
-     */
-    for(u = 0, curr_msg = &oh->mesg[0]; u < oh->nmesgs; u++, curr_msg++) {
-        /* Free any space referred to in the file from this message */
-        if(H5O_delete_mesg(f, dxpl_id, oh, curr_msg) < 0)
-            HGOTO_ERROR(H5E_OHDR, H5E_CANTDELETE, FAIL, "unable to delete file space for object header message")
-    } /* end for */
-
-done:
-    FUNC_LEAVE_NOAPI(ret_value)
-} /* end H5O_delete_oh() */
-
--
-/*-------------------------------------------------------------------------
- * Function:	H5O_obj_type
- *
- * Purpose:	Retrieves the type of object pointed to by `loc'.
- *
- * Return:	Success:	Non-negative
- *		Failure:	Negative
- *
- * Programmer:	Robb Matzke
- *              Wednesday, November  4, 1998
- *
- *-------------------------------------------------------------------------
- */
-herr_t
-H5O_obj_type(const H5O_loc_t *loc, H5O_type_t *obj_type, hid_t dxpl_id)
-{
-    H5O_t	*oh = NULL;             /* Object header for location */
-    herr_t      ret_value = SUCCEED;    /* Return value */
-
-    FUNC_ENTER_NOAPI_TAG(dxpl_id, loc->addr, FAIL)
-
-    /* Load the object header */
-    if(NULL == (oh = H5O_protect(loc, dxpl_id, H5AC__READ_ONLY_FLAG, FALSE)))
-	HGOTO_ERROR(H5E_OHDR, H5E_CANTPROTECT, FAIL, "unable to load object header")
-
-    /* Retrieve the type of the object */
-    if(H5O_obj_type_real(oh, obj_type) < 0)
-        HGOTO_ERROR(H5E_OHDR, H5E_CANTINIT, FAIL, "unable to determine object type")
-
-done:
-    if(oh && H5O_unprotect(loc, dxpl_id, oh, H5AC__NO_FLAGS_SET) < 0)
-	HDONE_ERROR(H5E_OHDR, H5E_CANTUNPROTECT, FAIL, "unable to release object header")
-
-    FUNC_LEAVE_NOAPI_TAG(ret_value, FAIL)
-} /* end H5O_obj_type() */
-
--
-/*-------------------------------------------------------------------------
- * Function:	H5O_obj_type_real
- *
- * Purpose:	Returns the type of object pointed to by `oh'.
- *
- * Return:	Success:	Non-negative
- *		Failure:	Negative
- *
- * Programmer:	Quincey Koziol
- *              Monday, November 21, 2005
- *
- *-------------------------------------------------------------------------
- */
-static herr_t
-H5O_obj_type_real(H5O_t *oh, H5O_type_t *obj_type)
-{
-    const H5O_obj_class_t *obj_class;           /* Class of object for header */
-
-    FUNC_ENTER_NOAPI_NOINIT_NOERR
-
-    /* Sanity check */
-    HDassert(oh);
-    HDassert(obj_type);
-
-    /* Look up class for object header */
-    if(NULL == (obj_class = H5O_obj_class_real(oh))) {
-        /* Clear error stack from "failed" class lookup */
-        H5E_clear_stack(NULL);
-
-        /* Set type to "unknown" */
-        *obj_type = H5O_TYPE_UNKNOWN;
-    } /* end if */
-    else {
-        /* Set object type */
-        *obj_type = obj_class->type;
-    } /* end else */
-
-    FUNC_LEAVE_NOAPI(SUCCEED)
-} /* end H5O_obj_type_real() */
-
--
-/*-------------------------------------------------------------------------
- * Function:	H5O_obj_class
- *
- * Purpose:	Returns the class of object pointed to by `loc'.
- *
- * Return:	Success:	An object class
- *		Failure:	NULL
- *
- * Programmer:	Quincey Koziol
- *              Monday, November  6, 2006
- *
- *-------------------------------------------------------------------------
- */
-const H5O_obj_class_t *
-H5O_obj_class(const H5O_loc_t *loc, hid_t dxpl_id)
-{
-    H5O_t	*oh = NULL;                     /* Object header for location */
-    const H5O_obj_class_t *ret_value = NULL;    /* Return value */
-
-    FUNC_ENTER_NOAPI_NOINIT_TAG(dxpl_id, loc->addr, NULL)
-
-    /* Load the object header */
-    if(NULL == (oh = H5O_protect(loc, dxpl_id, H5AC__READ_ONLY_FLAG, FALSE)))
-	HGOTO_ERROR(H5E_OHDR, H5E_CANTPROTECT, NULL, "unable to load object header")
-
-    /* Test whether entry qualifies as a particular type of object */
-    if(NULL == (ret_value = H5O_obj_class_real(oh)))
-        HGOTO_ERROR(H5E_OHDR, H5E_CANTGET, NULL, "unable to determine object type")
-
-done:
-    if(oh && H5O_unprotect(loc, dxpl_id, oh, H5AC__NO_FLAGS_SET) < 0)
-	HDONE_ERROR(H5E_OHDR, H5E_CANTUNPROTECT, NULL, "unable to release object header")
-
-    FUNC_LEAVE_NOAPI_TAG(ret_value, NULL)
-} /* end H5O_obj_class() */
-
--
-/*-------------------------------------------------------------------------
- * Function:	H5O_obj_class_real
- *
- * Purpose:	Returns the class of object pointed to by `oh'.
- *
- * Return:	Success:	An object class
- *		Failure:	NULL
- *
- * Programmer:	Quincey Koziol
- *              Monday, November 21, 2005
- *
- *-------------------------------------------------------------------------
- */
-static const H5O_obj_class_t *
-H5O_obj_class_real(H5O_t *oh)
-{
-    size_t	i;                      /* Local index variable */
-    const H5O_obj_class_t *ret_value = NULL;   /* Return value */
-
-    FUNC_ENTER_NOAPI(NULL)
-
-    /* Sanity check */
-    HDassert(oh);
-
-    /* Test whether entry qualifies as a particular type of object */
-    /* (Note: loop is in reverse order, to test specific objects first) */
-    for(i = NELMTS(H5O_obj_class_g); i > 0; --i) {
-        htri_t	isa;            /* Is entry a particular type? */
-
-	if((isa = (H5O_obj_class_g[i - 1]->isa)(oh)) < 0)
-	    HGOTO_ERROR(H5E_OHDR, H5E_CANTINIT, NULL, "unable to determine object type")
-	else if(isa)
-	    HGOTO_DONE(H5O_obj_class_g[i - 1])
-    } /* end for */
-
-    if(0 == i)
-	HGOTO_ERROR(H5E_OHDR, H5E_CANTINIT, NULL, "unable to determine object type")
-
-done:
-    FUNC_LEAVE_NOAPI(ret_value)
-} /* end H5O_obj_class_real() */
-
--
-/*-------------------------------------------------------------------------
- * Function:	H5O_get_loc
- *
- * Purpose:	Gets the object location for an object given its ID.
- *
- * Return:	Success:	Pointer to H5O_loc_t
- *		Failure:	NULL
- *
- * Programmer:	James Laird
- *		July 25 2006
- *
- *-------------------------------------------------------------------------
- */
-H5O_loc_t *
-H5O_get_loc(hid_t object_id)
-{
-    H5O_loc_t   *ret_value = NULL;      /* Return value */
-
-    FUNC_ENTER_NOAPI_NOINIT
-
-    switch(H5I_get_type(object_id)) {
-        case H5I_GROUP:
-            if(NULL == (ret_value = H5O_OBJ_GROUP->get_oloc(object_id)))
-                HGOTO_ERROR(H5E_OHDR, H5E_CANTGET, NULL, "unable to get object location from group ID")
-            break;
-
-        case H5I_DATASET:
-            if(NULL == (ret_value = H5O_OBJ_DATASET->get_oloc(object_id)))
-                HGOTO_ERROR(H5E_OHDR, H5E_CANTGET, NULL, "unable to get object location from dataset ID")
-            break;
-
-        case H5I_DATATYPE:
-            if(NULL == (ret_value = H5O_OBJ_DATATYPE->get_oloc(object_id)))
-                HGOTO_ERROR(H5E_OHDR, H5E_CANTGET, NULL, "unable to get object location from datatype ID")
-            break;
-
-        case H5I_UNINIT:
-        case H5I_BADID:
-        case H5I_FILE:
-        case H5I_DATASPACE:
-        case H5I_ATTR:
-        case H5I_REFERENCE:
-        case H5I_VFL:
-        case H5I_GENPROP_CLS:
-        case H5I_GENPROP_LST:
-        case H5I_ERROR_CLASS:
-        case H5I_ERROR_MSG:
-        case H5I_ERROR_STACK:
-        case H5I_NTYPES:
-        default:
-            HGOTO_ERROR(H5E_OHDR, H5E_BADTYPE, NULL, "invalid object type")
-    } /* end switch */
-
-done:
-    FUNC_LEAVE_NOAPI(ret_value)
-} /* end H5O_get_loc() */
-
--
-/*-------------------------------------------------------------------------
- * Function:	H5O_loc_reset
- *
- * Purpose:	Reset a object location to an empty state
- *
- * Return:	Success:	Non-negative
- *		Failure:	Negative
- *
- * Programmer:	Quincey Koziol
- *              Monday, September 19, 2005
- *
- *-------------------------------------------------------------------------
- */
-herr_t
-H5O_loc_reset(H5O_loc_t *loc)
-{
-    FUNC_ENTER_NOAPI_NOINIT_NOERR
-
-    /* Check arguments */
-    HDassert(loc);
-
-    /* Clear the object location to an empty state */
-    HDmemset(loc, 0, sizeof(H5O_loc_t));
-    loc->addr = HADDR_UNDEF;
-
-    FUNC_LEAVE_NOAPI(SUCCEED)
-} /* end H5O_loc_reset() */
-
--
-/*-------------------------------------------------------------------------
- * Function:    H5O_loc_copy
- *
- * Purpose:     Copy object location information
- *
- * Return:	Success:	Non-negative
- *		Failure:	Negative
- *
- * Programmer:	Quincey Koziol
- *              koziol@ncsa.uiuc.edu
- *              Monday, September 19, 2005
- *
- * Notes:       'depth' parameter determines how much of the group entry
- *              structure we want to copy.  The values are:
- *                  H5_COPY_SHALLOW - Copy all the field values from the source
- *                      to the destination, but not copying objects pointed to.
- *                      (Destination "takes ownership" of objects pointed to)
- *                  H5_COPY_DEEP - Copy all the fields from the source to
- *                      the destination, deep copying objects pointed to.
- *
- *-------------------------------------------------------------------------
- */
-herr_t
-H5O_loc_copy(H5O_loc_t *dst, H5O_loc_t *src, H5_copy_depth_t depth)
-{
-    FUNC_ENTER_NOAPI_NOINIT_NOERR
-
-    /* Check arguments */
-    HDassert(src);
-    HDassert(dst);
-    HDassert(depth == H5_COPY_SHALLOW || depth == H5_COPY_DEEP);
-
-    /* Copy the top level information */
-    HDmemcpy(dst, src, sizeof(H5O_loc_t));
-
-    /* Deep copy the names */
-    if(depth == H5_COPY_DEEP) {
-        /* If the original entry was holding open the file, this one should
-         * hold it open, too.
-         */
-        if(src->holding_file)
-            H5F_INCR_NOPEN_OBJS(dst->file);
-    } else if(depth == H5_COPY_SHALLOW) {
-        H5O_loc_reset(src);
-    } /* end if */
-
-    FUNC_LEAVE_NOAPI(SUCCEED)
-} /* end H5O_loc_copy() */
-
--
-/*-------------------------------------------------------------------------
- * Function:	H5O_loc_hold_file
- *
- * Purpose:	Have this object header hold a file open until it is
- *              released.
- *
- * Return:	Success:	Non-negative
- *		Failure:	Negative
- *
- * Programmer:	James Laird
- *              Wednesday, August 16, 2006
- *
- *-------------------------------------------------------------------------
- */
-herr_t
-H5O_loc_hold_file(H5O_loc_t *loc)
-{
-    FUNC_ENTER_NOAPI_NOINIT_NOERR
-
-    /* Check arguments */
-    HDassert(loc);
-    HDassert(loc->file);
-
-    /* If this location is not already holding its file open, do so. */
-    if(!loc->holding_file) {
-        H5F_INCR_NOPEN_OBJS(loc->file);
-        loc->holding_file = TRUE;
-    } /* end if */
-
-    FUNC_LEAVE_NOAPI(SUCCEED)
-} /* end H5O_loc_hold_file() */
-
--
-/*-------------------------------------------------------------------------
- * Function:	H5O_loc_free
- *
- * Purpose:	Release resources used by this object header location.
- *              Not to be confused with H5O_close; this is used on
- *              locations that don't correspond to open objects.
- *
- * Return:	Success:	Non-negative
- *		Failure:	Negative
- *
- * Programmer:	James Laird
- *              Wednesday, August 16, 2006
- *
- *-------------------------------------------------------------------------
- */
-herr_t
-H5O_loc_free(H5O_loc_t *loc)
-{
-    herr_t ret_value = SUCCEED;
-
-    FUNC_ENTER_NOAPI_NOINIT
-
-    /* Check arguments */
-    HDassert(loc);
-
-    /* If this location is holding its file open try to close the file. */
-    if(loc->holding_file) {
-        H5F_DECR_NOPEN_OBJS(loc->file);
-        loc->holding_file = FALSE;
-        if(H5F_NOPEN_OBJS(loc->file) <= 0) {
-            if(H5F_try_close(loc->file, NULL) < 0)
-                HGOTO_ERROR(H5E_FILE, H5E_CANTCLOSEFILE, FAIL, "can't close file")
-        } /* end if */
-    } /* end if */
-
-done:
-    FUNC_LEAVE_NOAPI(ret_value)
-} /* end H5O_loc_free() */
-
--
-/*-------------------------------------------------------------------------
- * Function:	H5O_get_hdr_info
- *
- * Purpose:	Retrieve the object header information for an object
- *
- * Return:	Success:	Non-negative
- *		Failure:	Negative
- *
- * Programmer:	Quincey Koziol
- *		September 22 2009
- *
- *-------------------------------------------------------------------------
- */
-herr_t
-H5O_get_hdr_info(const H5O_loc_t *loc, hid_t dxpl_id, H5O_hdr_info_t *hdr)
-{
-    H5O_t *oh = NULL;                   /* Object header */
-    herr_t ret_value = SUCCEED;         /* Return value */
-
-    FUNC_ENTER_NOAPI(FAIL)
-
-    /* Check args */
-    HDassert(loc);
-    HDassert(hdr);
-
-    /* Reset the object header info structure */
-    HDmemset(hdr, 0, sizeof(*hdr));
-
-    /* Get the object header */
-    if(NULL == (oh = H5O_protect(loc, dxpl_id, H5AC__READ_ONLY_FLAG, FALSE)))
-	HGOTO_ERROR(H5E_OHDR, H5E_CANTLOAD, FAIL, "unable to load object header")
-
-    /* Get the information for the object header */
-    if(H5O_get_hdr_info_real(oh, hdr) < 0)
-        HGOTO_ERROR(H5E_OHDR, H5E_CANTGET, FAIL, "can't retrieve object header info")
-
-done:
-    if(oh && H5O_unprotect(loc, dxpl_id, oh, H5AC__NO_FLAGS_SET) < 0)
-	HDONE_ERROR(H5E_OHDR, H5E_PROTECT, FAIL, "unable to release object header")
-
-    FUNC_LEAVE_NOAPI(ret_value)
-} /* end H5O_get_hdr_info() */
-
--
-/*-------------------------------------------------------------------------
- * Function:	H5O_get_hdr_info_real
- *
- * Purpose:	Internal routine to retrieve the object header information for an object
- *
- * Return:	Success:	Non-negative
- *		Failure:	Negative
- *
- * Programmer:	Quincey Koziol
- *		September 22 2009
- *
- *-------------------------------------------------------------------------
- */
-static herr_t
-H5O_get_hdr_info_real(const H5O_t *oh, H5O_hdr_info_t *hdr)
-{
-    const H5O_mesg_t *curr_msg;         /* Pointer to current message being operated on */
-    const H5O_chunk_t *curr_chunk;	/* Pointer to current message being operated on */
-    unsigned u;                         /* Local index variable */
-
-    FUNC_ENTER_NOAPI_NOINIT_NOERR
-
-    /* Check args */
-    HDassert(oh);
-    HDassert(hdr);
-
-    /* Set the version for the object header */
-    hdr->version = oh->version;
-
-    /* Set the number of messages & chunks */
-    H5_CHECKED_ASSIGN(hdr->nmesgs, unsigned, oh->nmesgs, size_t);
-    H5_CHECKED_ASSIGN(hdr->nchunks, unsigned, oh->nchunks, size_t);
-
-    /* Set the status flags */
-    hdr->flags = oh->flags;
-
-    /* Iterate over all the messages, accumulating message size & type information */
-    hdr->space.meta = (hsize_t)H5O_SIZEOF_HDR(oh) + (hsize_t)(H5O_SIZEOF_CHKHDR_OH(oh) * (oh->nchunks - 1));
-    hdr->space.mesg = 0;
-    hdr->space.free = 0;
-    hdr->mesg.present = 0;
-    hdr->mesg.shared = 0;
-    for(u = 0, curr_msg = &oh->mesg[0]; u < oh->nmesgs; u++, curr_msg++) {
-        uint64_t type_flag;             /* Flag for message type */
-
-        /* Accumulate space usage information, based on the type of message */
-	if(H5O_NULL_ID == curr_msg->type->id)
-            hdr->space.free += (hsize_t)((size_t)H5O_SIZEOF_MSGHDR_OH(oh) + curr_msg->raw_size);
-        else if(H5O_CONT_ID == curr_msg->type->id)
-            hdr->space.meta += (hsize_t)((size_t)H5O_SIZEOF_MSGHDR_OH(oh) + curr_msg->raw_size);
-        else {
-            hdr->space.meta += (hsize_t)H5O_SIZEOF_MSGHDR_OH(oh);
-            hdr->space.mesg += curr_msg->raw_size;
-        } /* end else */
-
-        /* Set flag to indicate presence of message type */
-        type_flag = ((uint64_t)1) << curr_msg->type->id;
-        hdr->mesg.present |= type_flag;
-
-        /* Set flag if the message is shared in some way */
-        if(curr_msg->flags & H5O_MSG_FLAG_SHARED)                                   \
-            hdr->mesg.shared |= type_flag;
-    } /* end for */
-
-    /* Iterate over all the chunks, adding any gaps to the free space */
-    hdr->space.total = 0;
-    for(u = 0, curr_chunk = &oh->chunk[0]; u < oh->nchunks; u++, curr_chunk++) {
-        /* Accumulate the size of the header on disk */
-        hdr->space.total += curr_chunk->size;
-
-        /* If the chunk has a gap, add it to the free space */
-        hdr->space.free += curr_chunk->gap;
-    } /* end for */
-
-    /* Sanity check that all the bytes are accounted for */
-    HDassert(hdr->space.total == (hdr->space.free + hdr->space.meta + hdr->space.mesg));
-
-    FUNC_LEAVE_NOAPI(SUCCEED)
-} /* end H5O_get_hdr_info_real() */
-
--
-/*-------------------------------------------------------------------------
- * Function:	H5O_get_info
- *
- * Purpose:	Retrieve the information for an object
- *
- * Return:	Success:	Non-negative
- *		Failure:	Negative
- *
- * Programmer:	Quincey Koziol
- *		November 21 2006
- *
- *-------------------------------------------------------------------------
- */
-herr_t
-H5O_get_info(const H5O_loc_t *loc, hid_t dxpl_id, hbool_t want_ih_info,
-    H5O_info_t *oinfo)
-{
-    const H5O_obj_class_t *obj_class;   /* Class of object for header */
-    H5O_t *oh = NULL;                   /* Object header */
-    herr_t ret_value = SUCCEED;         /* Return value */
-
-    FUNC_ENTER_NOAPI_TAG(dxpl_id, loc->addr, FAIL)
-
-    /* Check args */
-    HDassert(loc);
-    HDassert(oinfo);
-
-    /* Get the object header */
-    if(NULL == (oh = H5O_protect(loc, dxpl_id, H5AC__READ_ONLY_FLAG, FALSE)))
-	HGOTO_ERROR(H5E_OHDR, H5E_CANTPROTECT, FAIL, "unable to load object header")
-
-    /* Reset the object info structure */
-    HDmemset(oinfo, 0, sizeof(*oinfo));
-
-    /* Retrieve the file's fileno */
-    H5F_GET_FILENO(loc->file, oinfo->fileno);
-
-    /* Set the object's address */
-    oinfo->addr = loc->addr;
-
-    /* Get class for object */
-    if(NULL == (obj_class = H5O_obj_class_real(oh)))
-        HGOTO_ERROR(H5E_OHDR, H5E_CANTGET, FAIL, "unable to determine object class")
-
-    /* Retrieve the type of the object */
-    oinfo->type = obj_class->type;
-
-    /* Set the object's reference count */
-    oinfo->rc = oh->nlink;
-
-    /* Get modification time for object */
-    if(oh->version > H5O_VERSION_1) {
-        oinfo->atime = oh->atime;
-        oinfo->mtime = oh->mtime;
-        oinfo->ctime = oh->ctime;
-        oinfo->btime = oh->btime;
-    } /* end if */
-    else {
-        htri_t	exists;                 /* Flag if header message of interest exists */
-
-        /* No information for access & modification fields */
-        /* (we stopped updating the "modification time" header message for
-         *      raw data changes, so the "modification time" header message
-         *      is closest to the 'change time', in POSIX terms - QAK)
-         */
-        oinfo->atime = 0;
-        oinfo->mtime = 0;
-        oinfo->btime = 0;
-
-        /* Might be information for modification time */
-        if((exists = H5O_msg_exists_oh(oh, H5O_MTIME_ID)) < 0)
-            HGOTO_ERROR(H5E_OHDR, H5E_NOTFOUND, FAIL, "unable to check for MTIME message")
-        if(exists > 0) {
-            /* Get "old style" modification time info */
-            if(NULL == H5O_msg_read_oh(loc->file, dxpl_id, oh, H5O_MTIME_ID, &oinfo->ctime))
-                HGOTO_ERROR(H5E_OHDR, H5E_CANTGET, FAIL, "can't read MTIME message")
-        } /* end if */
-        else {
-            /* Check for "new style" modification time info */
-            if((exists = H5O_msg_exists_oh(oh, H5O_MTIME_NEW_ID)) < 0)
-                HGOTO_ERROR(H5E_OHDR, H5E_NOTFOUND, FAIL, "unable to check for MTIME_NEW message")
-            if(exists > 0) {
-                /* Get "new style" modification time info */
-                if(NULL == H5O_msg_read_oh(loc->file, dxpl_id, oh, H5O_MTIME_NEW_ID, &oinfo->ctime))
-                    HGOTO_ERROR(H5E_OHDR, H5E_CANTGET, FAIL, "can't read MTIME_NEW message")
-            } /* end if */
-            else
-                oinfo->ctime = 0;
-        } /* end else */
-    } /* end else */
-
-    /* Get the information for the object header */
-    if(H5O_get_hdr_info_real(oh, &oinfo->hdr) < 0)
-        HGOTO_ERROR(H5E_OHDR, H5E_CANTGET, FAIL, "can't retrieve object header info")
-
-    /* Retrieve # of attributes */
-    if(H5O_attr_count_real(loc->file, dxpl_id, oh, &oinfo->num_attrs) < 0)
-        HGOTO_ERROR(H5E_OHDR, H5E_CANTGET, FAIL, "can't retrieve attribute count")
-
-    /* Get B-tree & heap metadata storage size, if requested */
-    if(want_ih_info) {
-        /* Check for 'bh_info' callback for this type of object */
-        if(obj_class->bh_info) {
-            /* Call the object's class 'bh_info' routine */
-            if((obj_class->bh_info)(loc, dxpl_id, oh, &oinfo->meta_size.obj) < 0)
-                HGOTO_ERROR(H5E_OHDR, H5E_CANTGET, FAIL, "can't retrieve object's btree & heap info")
-        } /* end if */
-
-        /* Get B-tree & heap info for any attributes */
-        if(oinfo->num_attrs > 0) {
-            if(H5O_attr_bh_info(loc->file, dxpl_id, oh, &oinfo->meta_size.attr) < 0)
-                HGOTO_ERROR(H5E_OHDR, H5E_CANTGET, FAIL, "can't retrieve attribute btree & heap info")
-        } /* end if */
-    } /* end if */
-
-done:
-    if(oh && H5O_unprotect(loc, dxpl_id, oh, H5AC__NO_FLAGS_SET) < 0)
-	HDONE_ERROR(H5E_OHDR, H5E_CANTUNPROTECT, FAIL, "unable to release object header")
-
-    FUNC_LEAVE_NOAPI_TAG(ret_value, FAIL)
-} /* end H5O_get_info() */
-
--
-/*-------------------------------------------------------------------------
- * Function:	H5O_get_create_plist
- *
- * Purpose:	Retrieve the object creation properties for an object
- *
- * Return:	Success:	Non-negative
- *		Failure:	Negative
- *
- * Programmer:	Quincey Koziol
- *		November 28 2006
- *
- *-------------------------------------------------------------------------
- */
-herr_t
-H5O_get_create_plist(const H5O_loc_t *loc, hid_t dxpl_id, H5P_genplist_t *oc_plist)
-{
-    H5O_t *oh = NULL;                   /* Object header */
-    herr_t ret_value = SUCCEED;         /* Return value */
-
-    FUNC_ENTER_NOAPI(FAIL)
-
-    /* Check args */
-    HDassert(loc);
-    HDassert(oc_plist);
-
-    /* Get the object header */
-    if(NULL == (oh = H5O_protect(loc, dxpl_id, H5AC__READ_ONLY_FLAG, FALSE)))
-	HGOTO_ERROR(H5E_OHDR, H5E_CANTPROTECT, FAIL, "unable to load object header")
-
-    /* Set property values, if they were used for the object */
-    if(oh->version > H5O_VERSION_1) {
-        uint8_t ohdr_flags;             /* "User-visible" object header status flags */
-
-        /* Set attribute storage values */
-        if(H5P_set(oc_plist, H5O_CRT_ATTR_MAX_COMPACT_NAME, &oh->max_compact) < 0)
-            HGOTO_ERROR(H5E_OHDR, H5E_CANTSET, FAIL, "can't set max. # of compact attributes in property list")
-        if(H5P_set(oc_plist, H5O_CRT_ATTR_MIN_DENSE_NAME, &oh->min_dense) < 0)
-            HGOTO_ERROR(H5E_OHDR, H5E_CANTSET, FAIL, "can't set min. # of dense attributes in property list")
-
-        /* Mask off non-"user visible" flags */
-        ohdr_flags = oh->flags & (H5O_HDR_ATTR_CRT_ORDER_TRACKED | H5O_HDR_ATTR_CRT_ORDER_INDEXED | H5O_HDR_STORE_TIMES);
-
-        /* Set object header flags */
-        if(H5P_set(oc_plist, H5O_CRT_OHDR_FLAGS_NAME, &ohdr_flags) < 0)
-            HGOTO_ERROR(H5E_PLIST, H5E_CANTSET, FAIL, "can't set object header flags")
-    } /* end if */
-
-done:
-    if(oh && H5O_unprotect(loc, dxpl_id, oh, H5AC__NO_FLAGS_SET) < 0)
-	HDONE_ERROR(H5E_OHDR, H5E_CANTUNPROTECT, FAIL, "unable to release object header")
-
-    FUNC_LEAVE_NOAPI(ret_value)
-} /* end H5O_get_create_plist() */
-
--
-/*-------------------------------------------------------------------------
- * Function:	H5O_get_nlinks
- *
- * Purpose:	Retrieve the number of link messages read in from the file
- *
- * Return:	Success:	Non-negative
- *		Failure:	Negative
- *
- * Programmer:	Quincey Koziol
- *		March 11 2007
- *
- *-------------------------------------------------------------------------
- */
-herr_t
-H5O_get_nlinks(const H5O_loc_t *loc, hid_t dxpl_id, hsize_t *nlinks)
-{
-    H5O_t *oh = NULL;                   /* Object header */
-    herr_t ret_value = SUCCEED;         /* Return value */
-
-    FUNC_ENTER_NOAPI(FAIL)
-
-    /* Check args */
-    HDassert(loc);
-    HDassert(nlinks);
-
-    /* Get the object header */
-    if(NULL == (oh = H5O_protect(loc, dxpl_id, H5AC__READ_ONLY_FLAG, FALSE)))
-	HGOTO_ERROR(H5E_OHDR, H5E_CANTPROTECT, FAIL, "unable to load object header")
-
-    /* Retrieve the # of link messages seen when the object header was loaded */
-    *nlinks = oh->link_msgs_seen;
-
-done:
-    if(oh && H5O_unprotect(loc, dxpl_id, oh, H5AC__NO_FLAGS_SET) < 0)
-	HDONE_ERROR(H5E_OHDR, H5E_CANTUNPROTECT, FAIL, "unable to release object header")
-
-    FUNC_LEAVE_NOAPI(ret_value)
-} /* end H5O_get_nlinks() */
-
--
-/*-------------------------------------------------------------------------
- * Function:	H5O_obj_create
- *
- * Purpose:	Creates an object, in an abstract manner.
- *
- * Return:	Success:	Pointer to object opened
- *		Failure:	NULL
- *
- * Programmer:	Quincey Koziol
- *		April 9 2007
- *
- *-------------------------------------------------------------------------
- */
-void *
-H5O_obj_create(H5F_t *f, H5O_type_t obj_type, void *crt_info, H5G_loc_t *obj_loc,
-    hid_t dxpl_id)
-{
-    size_t u;                           /* Local index variable */
-    void *ret_value = NULL;             /* Return value */
-
-    FUNC_ENTER_NOAPI(NULL)
-
-    /* Sanity checks */
-    HDassert(f);
-    HDassert(obj_type >= H5O_TYPE_GROUP && obj_type <= H5O_TYPE_NAMED_DATATYPE);
-    HDassert(crt_info);
-    HDassert(obj_loc);
-
-    /* Iterate through the object classes */
-    for(u = 0; u < NELMTS(H5O_obj_class_g); u++) {
-        /* Check for correct type of object to create */
-	if(H5O_obj_class_g[u]->type == obj_type) {
-            /* Call the object class's 'create' routine */
-            HDassert(H5O_obj_class_g[u]->create);
-            if(NULL == (ret_value = H5O_obj_class_g[u]->create(f, crt_info, obj_loc, dxpl_id)))
-                HGOTO_ERROR(H5E_OHDR, H5E_CANTOPENOBJ, NULL, "unable to open object")
-
-            /* Break out of loop */
-            break;
-        } /* end if */
-    } /* end for */
-    HDassert(ret_value);
-
-done:
-    FUNC_LEAVE_NOAPI(ret_value)
-} /* end H5O_obj_create() */
-
--
-/*-------------------------------------------------------------------------
- * Function:	H5O_get_oh_addr
- *
- * Purpose:	Retrieve the address of the object header
- *
- * Note:	This routine participates in the "Inlining C struct access"
- *		pattern, don't call it directly, use the appropriate macro
- *		defined in H5Oprivate.h.
- *
- * Return:	Success:	Valid haddr_t
- *		Failure:	HADDR_UNDEF
- *
- * Programmer:	Quincey Koziol
- *		March 15 2007
- *
- *-------------------------------------------------------------------------
- */
-haddr_t
-H5O_get_oh_addr(const H5O_t *oh)
-{
-    /* Use FUNC_ENTER_NOAPI_NOINIT_NOERR here to avoid performance issues */
-    FUNC_ENTER_NOAPI_NOINIT_NOERR
-
-    HDassert(oh);
-    HDassert(oh->chunk);
-
-    FUNC_LEAVE_NOAPI(oh->chunk[0].addr)
-} /* end H5O_get_oh_addr() */
-
--
-/*-------------------------------------------------------------------------
- * Function:	H5O_get_rc_and_type
- *
- * Purpose:	Retrieve an object's reference count and type
- *
- * Return:	Success:	Non-negative
- *		Failure:	Negative
- *
- * Programmer:	Quincey Koziol
- *		November  4 2007
- *
- *-------------------------------------------------------------------------
- */
-herr_t
-H5O_get_rc_and_type(const H5O_loc_t *loc, hid_t dxpl_id, unsigned *rc, H5O_type_t *otype)
-{
-    H5O_t *oh = NULL;                   /* Object header */
-    herr_t ret_value = SUCCEED;         /* Return value */
-
-    FUNC_ENTER_NOAPI(FAIL)
-
-    /* Check args */
-    HDassert(loc);
-
-    /* Get the object header */
-    if(NULL == (oh = H5O_protect(loc, dxpl_id, H5AC__READ_ONLY_FLAG, FALSE)))
-	HGOTO_ERROR(H5E_OHDR, H5E_CANTPROTECT, FAIL, "unable to load object header")
-
-    /* Set the object's reference count */
-    if(rc)
-        *rc = oh->nlink;
-
-    /* Retrieve the type of the object */
-    if(otype)
-        if(H5O_obj_type_real(oh, otype) < 0)
-            HGOTO_ERROR(H5E_OHDR, H5E_CANTINIT, FAIL, "unable to determine object type")
-
-done:
-    if(oh && H5O_unprotect(loc, dxpl_id, oh, H5AC__NO_FLAGS_SET) < 0)
-	HDONE_ERROR(H5E_OHDR, H5E_CANTUNPROTECT, FAIL, "unable to release object header")
-
-    FUNC_LEAVE_NOAPI(ret_value)
-} /* end H5O_get_rc_and_type() */
-
--
-/*-------------------------------------------------------------------------
- * Function:    H5O_free_visit_visited
- *
- * Purpose:     Free the key for an object visited during a group traversal
- *
- * Return:      Non-negative on success, negative on failure
- *
- * Programmer:  Quincey Koziol
- *	        Nov 25, 2007
- *
- *-------------------------------------------------------------------------
- */
-static herr_t
-H5O_free_visit_visited(void *item, void H5_ATTR_UNUSED *key, void H5_ATTR_UNUSED *operator_data/*in,out*/)
-{
-    FUNC_ENTER_NOAPI_NOINIT_NOERR
-
-    item = H5FL_FREE(H5_obj_t, item);
-
-    FUNC_LEAVE_NOAPI(SUCCEED)
-} /* end H5O_free_visit_visited() */
-
--
-/*-------------------------------------------------------------------------
- * Function:	H5O_visit_cb
- *
- * Purpose:     Callback function for recursively visiting objects from a group
- *
- * Return:	Success:        Non-negative
- *		Failure:	Negative
- *
- * Programmer:	Quincey Koziol
- *	        Nov 25, 2007
- *
- *-------------------------------------------------------------------------
- */
-static herr_t
-H5O_visit_cb(hid_t H5_ATTR_UNUSED group, const char *name, const H5L_info_t *linfo,
-    void *_udata)
-{
-    H5O_iter_visit_ud_t *udata = (H5O_iter_visit_ud_t *)_udata;     /* User data for callback */
-    H5G_loc_t   obj_loc;                /* Location of object */
-    H5G_name_t  obj_path;            	/* Object's group hier. path */
-    H5O_loc_t   obj_oloc;            	/* Object's object location */
-    hbool_t     obj_found = FALSE;      /* Object at 'name' found */
-    herr_t ret_value = H5_ITER_CONT;    /* Return value */
-
-    FUNC_ENTER_NOAPI_NOINIT
-
-    /* Sanity check */
-    HDassert(name);
-    HDassert(linfo);
-    HDassert(udata);
-
-    /* Check if this is a hard link */
-    if(linfo->type == H5L_TYPE_HARD) {
-        H5_obj_t obj_pos;       /* Object "position" for this object */
-
-        /* Set up opened group location to fill in */
-        obj_loc.oloc = &obj_oloc;
-        obj_loc.path = &obj_path;
-        H5G_loc_reset(&obj_loc);
-
-        /* Find the object using the LAPL passed in */
-        /* (Correctly handles mounted files) */
-        if(H5G_loc_find(udata->start_loc, name, &obj_loc/*out*/, udata->lapl_id, udata->dxpl_id) < 0)
-            HGOTO_ERROR(H5E_OHDR, H5E_NOTFOUND, H5_ITER_ERROR, "object not found")
-        obj_found = TRUE;
-
-        /* Construct unique "position" for this object */
-        H5F_GET_FILENO(obj_oloc.file, obj_pos.fileno);
-        obj_pos.addr = obj_oloc.addr;
-
-        /* Check if we've seen the object the link references before */
-        if(NULL == H5SL_search(udata->visited, &obj_pos)) {
-            H5O_info_t oinfo;           /* Object info */
-
-            /* Get the object's info */
-            if(H5O_get_info(&obj_oloc, udata->dxpl_id, TRUE, &oinfo) < 0)
-                HGOTO_ERROR(H5E_OHDR, H5E_CANTGET, H5_ITER_ERROR, "unable to get object info")
-
-            /* Make the application callback */
-            ret_value = (udata->op)(udata->obj_id, name, &oinfo, udata->op_data);
-
-            /* Check for continuing to visit objects */
-            if(ret_value == H5_ITER_CONT) {
-                /* If its ref count is > 1, we add it to the list of visited objects */
-                /* (because it could come up again during traversal) */
-                if(oinfo.rc > 1) {
-                    H5_obj_t *new_node;                  /* New object node for visited list */
-
-                    /* Allocate new object "position" node */
-                    if((new_node = H5FL_MALLOC(H5_obj_t)) == NULL)
-                        HGOTO_ERROR(H5E_OHDR, H5E_NOSPACE, H5_ITER_ERROR, "can't allocate object node")
-
-                    /* Set node information */
-                    *new_node = obj_pos;
-
-                    /* Add to list of visited objects */
-                    if(H5SL_insert(udata->visited, new_node, new_node) < 0)
-                        HGOTO_ERROR(H5E_OHDR, H5E_CANTINSERT, H5_ITER_ERROR, "can't insert object node into visited list")
-                } /* end if */
-            } /* end if */
-        } /* end if */
-    } /* end if */
-
-done:
-    /* Release resources */
-    if(obj_found && H5G_loc_free(&obj_loc) < 0)
-        HDONE_ERROR(H5E_OHDR, H5E_CANTRELEASE, H5_ITER_ERROR, "can't free location")
-
-    FUNC_LEAVE_NOAPI(ret_value)
-} /* end H5O_visit_cb() */
-
--
-/*-------------------------------------------------------------------------
- * Function:	H5O_visit
- *
- * Purpose:	Recursively visit an object and all the objects reachable
- *              from it.  If the starting object is a group, all the objects
- *              linked to from that group will be visited.  Links within
- *              each group are visited according to the order within the
- *              specified index (unless the specified index does not exist for
- *              a particular group, then the "name" index is used).
- *
- *              NOTE: Soft links and user-defined links are ignored during
- *              this operation.
- *
- *              NOTE: Each _object_ reachable from the initial group will only
- *              be visited once.  If multiple hard links point to the same
- *              object, the first link to the object's path (according to the
- *              iteration index and iteration order given) will be used to in
- *              the callback about the object.
- *
- * Return:	Success:	The return value of the first operator that
- *				returns non-zero, or zero if all members were
- *				processed with no operator returning non-zero.
- *
- *		Failure:	Negative if something goes wrong within the
- *				library, or the negative value returned by one
- *				of the operators.
- *
- * Programmer:	Quincey Koziol
- *		November 24 2007
- *
- *-------------------------------------------------------------------------
- */
-static herr_t
-H5O_visit(hid_t loc_id, const char *obj_name, H5_index_t idx_type,
-    H5_iter_order_t order, H5O_iterate_t op, void *op_data, hid_t lapl_id,
-    hid_t dxpl_id)
-{
-    H5O_iter_visit_ud_t udata;  /* User data for callback */
-    H5G_loc_t	loc;            /* Location of reference object */
-    H5G_loc_t   obj_loc;        /* Location used to open object */
-    H5G_name_t  obj_path;       /* Opened object group hier. path */
-    H5O_loc_t   obj_oloc;       /* Opened object object location */
-    hbool_t     loc_found = FALSE;      /* Entry at 'name' found */
-    H5O_info_t  oinfo;          /* Object info struct */
-    hid_t       obj_id = (-1);  /* ID of object */
-    herr_t      ret_value = FAIL;       /* Return value */
-
-    FUNC_ENTER_NOAPI(FAIL)
-
-    /* Portably initialize user data struct to zeros */
-    HDmemset(&udata, 0, sizeof(udata));
-
-    /* Check args */
-    if(H5G_loc(loc_id, &loc) < 0)
-        HGOTO_ERROR(H5E_ARGS, H5E_BADTYPE, FAIL, "not a location")
-
-    /* Set up opened group location to fill in */
-    obj_loc.oloc = &obj_oloc;
-    obj_loc.path = &obj_path;
-    H5G_loc_reset(&obj_loc);
-
-    /* Find the object's location */
-    if(H5G_loc_find(&loc, obj_name, &obj_loc/*out*/, lapl_id, dxpl_id) < 0)
-        HGOTO_ERROR(H5E_OHDR, H5E_NOTFOUND, FAIL, "object not found")
-    loc_found = TRUE;
-
-    /* Get the object's info */
-    if(H5O_get_info(&obj_oloc, dxpl_id, TRUE, &oinfo) < 0)
-        HGOTO_ERROR(H5E_OHDR, H5E_CANTGET, FAIL, "unable to get object info")
-
-    /* Open the object */
-    /* (Takes ownership of the obj_loc information) */
-    if((obj_id = H5O_open_by_loc(&obj_loc, lapl_id, dxpl_id, TRUE)) < 0)
-        HGOTO_ERROR(H5E_OHDR, H5E_CANTOPENOBJ, FAIL, "unable to open object")
-
-    /* Make callback for starting object */
-    if((ret_value = op(obj_id, ".", &oinfo, op_data)) < 0)
-        HGOTO_ERROR(H5E_OHDR, H5E_BADITER, FAIL, "can't visit objects")
-
-    /* Check return value of first callback */
-    if(ret_value != H5_ITER_CONT)
-        HGOTO_DONE(ret_value);
-
-    /* Check for object being a group */
-    if(oinfo.type == H5O_TYPE_GROUP) {
-        H5G_loc_t	start_loc;          /* Location of starting group */
-
-        /* Get the location of the starting group */
-        if(H5G_loc(obj_id, &start_loc) < 0)
-            HGOTO_ERROR(H5E_ARGS, H5E_BADTYPE, FAIL, "not a location")
-
-        /* Set up user data for visiting links */
-        udata.obj_id = obj_id;
-        udata.start_loc = &start_loc;
-        udata.lapl_id = lapl_id;
-        udata.dxpl_id = dxpl_id;
-        udata.op = op;
-        udata.op_data = op_data;
-
-        /* Create skip list to store visited object information */
-        if((udata.visited = H5SL_create(H5SL_TYPE_OBJ, NULL)) == NULL)
-            HGOTO_ERROR(H5E_OHDR, H5E_CANTCREATE, FAIL, "can't create skip list for visited objects")
-
-        /* If its ref count is > 1, we add it to the list of visited objects */
-        /* (because it could come up again during traversal) */
-        if(oinfo.rc > 1) {
-            H5_obj_t *obj_pos;                  /* New object node for visited list */
-
-            /* Allocate new object "position" node */
-            if((obj_pos = H5FL_MALLOC(H5_obj_t)) == NULL)
-                HGOTO_ERROR(H5E_OHDR, H5E_NOSPACE, FAIL, "can't allocate object node")
-
-            /* Construct unique "position" for this object */
-            obj_pos->fileno = oinfo.fileno;
-            obj_pos->addr = oinfo.addr;
-
-            /* Add to list of visited objects */
-            if(H5SL_insert(udata.visited, obj_pos, obj_pos) < 0)
-                HGOTO_ERROR(H5E_OHDR, H5E_CANTINSERT, FAIL, "can't insert object node into visited list")
-        } /* end if */
-
-        /* Call internal group visitation routine */
-        if((ret_value = H5G_visit(obj_id, ".", idx_type, order, H5O_visit_cb, &udata, lapl_id, dxpl_id)) < 0)
-            HGOTO_ERROR(H5E_OHDR, H5E_BADITER, FAIL, "object visitation failed")
-    } /* end if */
-
-done:
-    if(obj_id > 0) {
-        if(H5I_dec_app_ref(obj_id) < 0)
-            HDONE_ERROR(H5E_OHDR, H5E_CANTRELEASE, FAIL, "unable to close object")
-    } /* end if */
-    else if(loc_found && H5G_loc_free(&obj_loc) < 0)
-        HDONE_ERROR(H5E_OHDR, H5E_CANTRELEASE, FAIL, "can't free location")
-    if(udata.visited)
-        H5SL_destroy(udata.visited, H5O_free_visit_visited, NULL);
-
-    FUNC_LEAVE_NOAPI(ret_value)
-} /* end H5O_visit() */
-
--
-/*-------------------------------------------------------------------------
- * Function:	H5O_inc_rc
- *
- * Purpose:	Increments the reference count on an object header
- *
- * Return:	Non-negative on success/Negative on failure
- *
- * Programmer:	Quincey Koziol
- *		koziol@hdfgroup.org
- *		Jul 13 2008
- *
- *-------------------------------------------------------------------------
- */
-herr_t
-H5O_inc_rc(H5O_t *oh)
-{
-    herr_t ret_value = SUCCEED;         /* Return value */
-
-    FUNC_ENTER_NOAPI(FAIL)
-
-    /* check args */
-    HDassert(oh);
-
-    /* Pin the object header when the reference count goes above 0 */
-    if(oh->rc == 0)
-        if(H5AC_pin_protected_entry(oh) < 0)
-            HGOTO_ERROR(H5E_OHDR, H5E_CANTPIN, FAIL, "unable to pin object header")
-
-    /* Increment reference count */
-    oh->rc++;
-
-done:
-    FUNC_LEAVE_NOAPI(ret_value)
-} /* end H5O_inc_rc() */
-
--
-/*-------------------------------------------------------------------------
- * Function:	H5O_dec_rc
- *
- * Purpose:	Decrements the reference count on an object header
- *
- * Return:	Non-negative on success/Negative on failure
- *
- * Programmer:	Quincey Koziol
- *		koziol@hdfgroup.org
- *		Jul 13 2008
- *
- *-------------------------------------------------------------------------
- */
-herr_t
-H5O_dec_rc(H5O_t *oh)
-{
-    herr_t ret_value = SUCCEED;         /* Return value */
-
-    FUNC_ENTER_NOAPI(FAIL)
-
-    /* check args */
-    HDassert(oh);
-
-    /* Decrement reference count */
-    oh->rc--;
-
-    /* Unpin the object header when the reference count goes back to 0 */
-    if(oh->rc == 0)
-        if(H5AC_unpin_entry(oh) < 0)
-            HGOTO_ERROR(H5E_OHDR, H5E_CANTUNPIN, FAIL, "unable to unpin object header")
-
-done:
-    FUNC_LEAVE_NOAPI(ret_value)
-} /* end H5O_dec_rc() */
-
--
-/*-------------------------------------------------------------------------
- * Function:   H5O_dec_rc_by_loc
- *
- * Purpose:    Decrement the refcount of an object header, using its
- *              object location information.
- *
- * Return:     Non-negative on success/Negative on failure
- *
- * Programmer: Quincey Koziol
- *             koziol@hdfgroup.org
- *             Oct 08 2010
- *
- *-------------------------------------------------------------------------
- */
-herr_t
-H5O_dec_rc_by_loc(const H5O_loc_t *loc, hid_t dxpl_id)
-{
-    H5O_t       *oh = NULL;             /* Object header */
-    herr_t      ret_value = SUCCEED;    /* Return value */
-
-    FUNC_ENTER_NOAPI(FAIL)
-
-    /* check args */
-    HDassert(loc);
-
-    /* Get header */
-    if(NULL == (oh = H5O_protect(loc, dxpl_id, H5AC__READ_ONLY_FLAG, FALSE)))
-       HGOTO_ERROR(H5E_OHDR, H5E_CANTPROTECT, FAIL, "unable to protect object header")
-
-    /* Decrement the reference count on the object header */
-    /* (which will unpin it, if appropriate) */
-    if(H5O_dec_rc(oh) < 0)
-        HGOTO_ERROR(H5E_OHDR, H5E_CANTDEC, FAIL, "unable to decrement reference count on object header")
-
-done:
-    /* Release the object header from the cache */
-    if(oh && H5O_unprotect(loc, dxpl_id, oh, H5AC__NO_FLAGS_SET) < 0)
-        HDONE_ERROR(H5E_OHDR, H5E_CANTUNPROTECT, FAIL, "unable to release object header")
-
-    FUNC_LEAVE_NOAPI(ret_value)
-} /* end H5O_dec_rc_by_loc() */
-
--
-/*-------------------------------------------------------------------------
- * Function:	H5O_get_proxy
- *
- * Purpose:	Retrieve the proxy for the object header.
- *
- * Return:	Non-negative on success/Negative on failure
- *
- * Programmer:	Quincey Koziol
- *		July 24 2016
- *
- *-------------------------------------------------------------------------
- */
-H5AC_proxy_entry_t *
-H5O_get_proxy(const H5O_t *oh)
-{
-    FUNC_ENTER_NOAPI_NOINIT_NOERR
-
-    /* Check args */
-    HDassert(oh);
-
-    FUNC_LEAVE_NOAPI(oh->proxy)
-} /* end H5O_get_proxy() */
-
--
-/*-------------------------------------------------------------------------
- * Function:	H5O__free
- *
- * Purpose:	Destroys an object header.
- *
- * Return:	Non-negative on success/Negative on failure
- *
- * Programmer:	Quincey Koziol
- *		koziol@ncsa.uiuc.edu
- *		Jan 15 2003
- *
- *-------------------------------------------------------------------------
- */
-herr_t
-H5O__free(H5O_t *oh)
-{
-    unsigned	u;                      /* Local index variable */
-    herr_t      ret_value = SUCCEED;    /* Return value */
-
-    FUNC_ENTER_PACKAGE
-
-    /* check args */
-    HDassert(oh);
-    HDassert(0 == oh->rc);
-
-    /* Destroy chunks */
-    if(oh->chunk) {
-        for(u = 0; u < oh->nchunks; u++)
-            oh->chunk[u].image = H5FL_BLK_FREE(chunk_image, oh->chunk[u].image);
-
-        oh->chunk = (H5O_chunk_t *)H5FL_SEQ_FREE(H5O_chunk_t, oh->chunk);
-    } /* end if */
-
-    /* Destroy messages */
-    if(oh->mesg) {
-        for(u = 0; u < oh->nmesgs; u++) {
-#ifndef NDEBUG
-            /* Verify that message is clean, unless it could have been marked
-             * dirty by decoding */
-            if(oh->ndecode_dirtied && oh->mesg[u].dirty)
-                oh->ndecode_dirtied--;
-            else
-                HDassert(oh->mesg[u].dirty == 0);
-#endif /* NDEBUG */
-
-            H5O_msg_free_mesg(&oh->mesg[u]);
-        } /* end for */
-
-        /* Make sure we accounted for all the messages dirtied by decoding */
-        HDassert(!oh->ndecode_dirtied);
-
-        oh->mesg = (H5O_mesg_t *)H5FL_SEQ_FREE(H5O_mesg_t, oh->mesg);
-    } /* end if */
-
-    /* Destroy the proxy */
-    if(oh->proxy)
-        if(H5AC_proxy_entry_dest(oh->proxy) < 0)
-            HGOTO_ERROR(H5E_OHDR, H5E_CANTFREE, FAIL, "unable to destroy virtual entry used for proxy")
-
-    /* destroy object header */
-    oh = H5FL_FREE(H5O_t, oh);
-
-done:
-    FUNC_LEAVE_NOAPI(ret_value)
-} /* end H5O__free() */
-=======
->>>>>>> f3fd3f29
