--- conflicted
+++ resolved
@@ -577,8 +577,6 @@
     const struct H5P_genplist_t *dxpl;         /* DXPL object */
 } H5F_io_info_t;
 
-<<<<<<< HEAD
-=======
 /* Concise info about a block of bytes in a file */
 typedef struct H5F_block_t {
     haddr_t offset;             /* Offset of the block in the file */
@@ -586,7 +584,6 @@
 } H5F_block_t;
 
 
->>>>>>> 67ba6cb5
 /*****************************/
 /* Library-private Variables */
 /*****************************/
