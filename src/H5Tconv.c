--- conflicted
+++ resolved
@@ -908,35 +908,19 @@
 #ifdef H5T_DEBUG
 
 /* Print alignment statistics */
-<<<<<<< HEAD
-#   define CI_PRINT_STATS(STYPE,DTYPE) {				      \
-    if (H5DEBUG(T) && ((H5T_conv_hw_t *)cdata->priv)->s_aligned) {	      \
-	HDfprintf(H5DEBUG(T),						      \
-		  "      %zu src elements aligned on %zu-byte boundaries\n",  \
-		  ((H5T_conv_hw_t *)cdata->priv)->s_aligned,		      \
-		  H5T_NATIVE_##STYPE##_ALIGN_g);		              \
-    }									      \
-    if (H5DEBUG(T) && ((H5T_conv_hw_t *)cdata->priv)->d_aligned) {	      \
-	HDfprintf(H5DEBUG(T),						      \
-		  "      %zu dst elements aligned on %zu-byte boundaries\n",  \
-		  ((H5T_conv_hw_t *)cdata->priv)->d_aligned,		      \
-		  H5T_NATIVE_##DTYPE##_ALIGN_g);		              \
-    }									      \
-=======
 #   define CI_PRINT_STATS(STYPE,DTYPE) {                      \
     if (H5DEBUG(T) && ((H5T_conv_hw_t *)cdata->priv)->s_aligned) {          \
     HDfprintf(H5DEBUG(T),                              \
-        "      %Hu src elements aligned on %lu-byte boundaries\n",  \
+        "      %zu src elements aligned on %zu-byte boundaries\n",  \
         ((H5T_conv_hw_t *)cdata->priv)->s_aligned,              \
-        (unsigned long)H5T_NATIVE_##STYPE##_ALIGN_g);              \
+        H5T_NATIVE_##STYPE##_ALIGN_g);              \
     }                                          \
     if (H5DEBUG(T) && ((H5T_conv_hw_t *)cdata->priv)->d_aligned) {          \
     HDfprintf(H5DEBUG(T),                              \
-        "      %Hu dst elements aligned on %lu-byte boundaries\n",  \
+        "      %zu dst elements aligned on %zu-byte boundaries\n",  \
         ((H5T_conv_hw_t *)cdata->priv)->d_aligned,              \
-        (unsigned long)H5T_NATIVE_##DTYPE##_ALIGN_g);              \
+        H5T_NATIVE_##DTYPE##_ALIGN_g);              \
     }                                          \
->>>>>>> aa08db83
 }
 
 /* Allocate private alignment structure for atomic types */
