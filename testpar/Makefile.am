#
# Copyright by The HDF Group.
# Copyright by the Board of Trustees of the University of Illinois.
# All rights reserved.
#
# This file is part of HDF5.  The full HDF5 copyright notice, including
# terms governing use, modification, and redistribution, is contained in
# the files COPYING and Copyright.html.  COPYING can be found at the root
# of the source code distribution tree; Copyright.html can be found at the
# root level of an installed copy of the electronic HDF5 document set and
# is linked from the top-level documents page.  It can also be found at
# http://hdfgroup.org/HDF5/doc/Copyright.html.  If you do not have
# access to either file, you may request a copy from help@hdfgroup.org.
##
## Makefile.am
## Run automake to generate a Makefile.in from this file.
##
#
# hdf5 Parallel Library Test Makefile(.in)
#

include $(top_srcdir)/config/commence.am

AM_CPPFLAGS+=-I$(top_srcdir)/src -I$(top_srcdir)/test

# Test programs.  These are our main targets.
#
<<<<<<< HEAD
TEST_PROG_PARA=t_mpi testphdf5 t_cache t_pflush1 t_pflush2 t_pshutdown t_prestart \
	t_pmulti_dset t_shapesame
=======
TEST_PROG_PARA=t_mpi testphdf5 t_cache t_pflush1 t_pflush2 t_pshutdown t_prestart t_init_term t_shapesame
>>>>>>> afb85e30

check_PROGRAMS = $(TEST_PROG_PARA)

testphdf5_SOURCES=testphdf5.c t_dset.c t_file.c t_file_image.c t_mdset.c \
	t_ph5basic.c t_coll_chunk.c t_span_tree.c t_chunk_alloc.c t_filter_read.c \
	t_prop.c

# The tests all depend on the hdf5 library and the test library
LDADD = $(LIBH5TEST) $(LIBHDF5)

# Temporary files
# MPItest.h5 is from t_mpi
# Para*.h5 are from testphdf
# shutdown.h5 is from t_pshutdown
# after_mpi_fin.h5 is from t_init_term
# go is used for debugging. See testphdf5.c.
<<<<<<< HEAD
CHECK_CLEANFILES+=MPItest.h5 Para*.h5 CacheTestDummy.h5 shutdown.h5 pmulti_dset.h5 go
=======
CHECK_CLEANFILES+=MPItest.h5 Para*.h5 CacheTestDummy.h5 shutdown.h5  after_mpi_fin.h5 go
>>>>>>> afb85e30

include $(top_srcdir)/config/conclude.am<|MERGE_RESOLUTION|>--- conflicted
+++ resolved
@@ -25,12 +25,8 @@
 
 # Test programs.  These are our main targets.
 #
-<<<<<<< HEAD
 TEST_PROG_PARA=t_mpi testphdf5 t_cache t_pflush1 t_pflush2 t_pshutdown t_prestart \
-	t_pmulti_dset t_shapesame
-=======
-TEST_PROG_PARA=t_mpi testphdf5 t_cache t_pflush1 t_pflush2 t_pshutdown t_prestart t_init_term t_shapesame
->>>>>>> afb85e30
+        t_init_term t_pmulti_dset t_shapesame
 
 check_PROGRAMS = $(TEST_PROG_PARA)
 
@@ -47,10 +43,6 @@
 # shutdown.h5 is from t_pshutdown
 # after_mpi_fin.h5 is from t_init_term
 # go is used for debugging. See testphdf5.c.
-<<<<<<< HEAD
-CHECK_CLEANFILES+=MPItest.h5 Para*.h5 CacheTestDummy.h5 shutdown.h5 pmulti_dset.h5 go
-=======
-CHECK_CLEANFILES+=MPItest.h5 Para*.h5 CacheTestDummy.h5 shutdown.h5  after_mpi_fin.h5 go
->>>>>>> afb85e30
+CHECK_CLEANFILES+=MPItest.h5 Para*.h5 CacheTestDummy.h5 shutdown.h5 pmulti_dset.h5 after_mpi_fin.h5 go
 
 include $(top_srcdir)/config/conclude.am