--- conflicted
+++ resolved
@@ -122,11 +122,7 @@
 main(int argc, char* argv[])
 {
     hid_t file1, file2, fapl;
-<<<<<<< HEAD
     MPI_File	*mpifh_p = NULL;
-=======
-    int		*mpifh_p = NULL;
->>>>>>> 77038a81
     char	name[1024];
     const char  *envval = NULL;
     int mpi_size, mpi_rank;
@@ -161,12 +157,11 @@
 	    PASSED();
 	fflush(stdout);
 	fflush(stderr);
-    }
-    else
-    {
+    } /* end if */
+    else {
         SKIPPED();
         puts("    Test not compatible with current Virtual File Driver");
-    }
+    } /* end else */
 
     /*
      * Some systems like Linux with mpich, if you just _exit without MPI_Finalize
@@ -180,23 +175,23 @@
      */
 
     /* close file1 */
-    if(H5Fget_vfd_handle(file1, fapl, (void **)&mpifh_p) < 0){
+    if(H5Fget_vfd_handle(file1, fapl, (void **)&mpifh_p) < 0) {
 	printf("H5Fget_vfd_handle for file1 failed\n");
 	goto error;
-    }
-    if(MPI_File_close(mpifh_p)!=MPI_SUCCESS){
+    } /* end if */
+    if(MPI_File_close(mpifh_p) != MPI_SUCCESS) {
 	printf("MPI_File_close for file1 failed\n");
 	goto error;
-    }
+    } /* end if */
     /* close file2 */
-    if(H5Fget_vfd_handle(file2, fapl, (void **)&mpifh_p) < 0){
+    if(H5Fget_vfd_handle(file2, fapl, (void **)&mpifh_p) < 0) {
 	printf("H5Fget_vfd_handle for file2 failed\n");
 	goto error;
-    }
-    if(MPI_File_close(mpifh_p)!=MPI_SUCCESS){
+    } /* end if */
+    if(MPI_File_close(mpifh_p) != MPI_SUCCESS) {
 	printf("MPI_File_close for file2 failed\n");
 	goto error;
-    }
+    } /* end if */
 
     fflush(stdout);
     fflush(stderr);
