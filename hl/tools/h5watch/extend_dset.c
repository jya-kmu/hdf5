/* * * * * * * * * * * * * * * * * * * * * * * * * * * * * * * * * * * * * * *
 * Copyright by The HDF Group.                                               *
 * Copyright by the Board of Trustees of the University of Illinois.         *
 * All rights reserved.                                                      *
 *                                                                           *
 * This file is part of HDF5.  The full HDF5 copyright notice, including     *
 * terms governing use, modification, and redistribution, is contained in    *
 * the COPYING file, which can be found at the root of the source code       *
 * distribution tree, or in https://support.hdfgroup.org/ftp/HDF5/releases.  *
 * If you do not have access to either file, you may request a copy from     *
 * help@hdfgroup.org.                                                        *
 * * * * * * * * * * * * * * * * * * * * * * * * * * * * * * * * * * * * * * */

#include "h5hltest.h"

/*
 * Extending datasets in WATCH.h5 generated by h5watchgentest.c
 */
#define DSET_ONE "DSET_ONE"
#define DSET_TWO "DSET_TWO"
#define DSET_CMPD "DSET_CMPD"
#define DSET_CMPD_ESC "DSET_CMPD_ESC"
#define DSET_CMPD_TWO "DSET_CMPD_TWO"
#define DSET_ALLOC_LATE "DSET_ALLOC_LATE"
#define DSET_ALLOC_EARLY "DSET_ALLOC_EARLY"

/* The message sent by this process (extend_dset) to the test script to start "h5watch" */
#define WRITER_MESSAGE  "writer_message"
/* The message received from the test script to start extending dataset */
#define READER_MESSAGE  "reader_message"

/* Size of data buffer */
#define TEST_BUF_SIZE 100

static herr_t extend_dset_two(const char *file, char *dname, int action1, int action2);
static herr_t extend_dset_one(const char *file, char *dname, int action);


/* Data structures for datasets with compound data type */
typedef struct sub22_t {
    int a;
    int b;
    int c;
} sub22_t;

typedef struct sub2_t {
    int a;
    sub22_t b;
    int c;
} sub2_t;

typedef struct sub4_t {
    int a;
    int b;
} sub4_t;

typedef struct set_t {
    int field1;
    sub2_t field2;
    double field3;
    sub4_t field4;
} set_t;

/*
 ***********************************************************************
 *
 * Extending a two-dimensional dataset by action1 and action2.
 *        --action1 and action2 can be a positive # or negative # or 0.
 *  
 ***********************************************************************
 */
static herr_t
extend_dset_two(const char *file, char *dname, int action1, int action2)
{
    hid_t fid = -1;         /* file id                                          */
    hid_t fapl = -1;        /* file access property list id                     */
    hid_t did = -1;         /* dataset id                                       */
    hid_t sid = -1;         /* dataspace id                                     */
    hid_t dtid = -1;        /* dataset's datatype id                            */
    int ndims;              /* # of dimension sizes                             */
    unsigned i;             /* local index variable                             */
    hsize_t ext_dims[2];    /* new dimension sizes after extension              */
    hsize_t cur_dims[2];    /* current dimension sizes                          */
    size_t dtype_size;      /* size of the dataset's datatype                   */
    unsigned num_elmts;     /* number of elements in the dataset                */
    int *ibuf = NULL;       /* buffer for storing retrieved elements (integer)  */
    set_t *cbuf = NULL;     /* buffer for storing retrieved elemnets (compound) */

    /* Allocate memory */
    if(NULL == (ibuf = (int *)HDcalloc(TEST_BUF_SIZE, sizeof(int))))
        goto error;
    if(NULL == (cbuf = (set_t *)HDcalloc(TEST_BUF_SIZE, sizeof(set_t))))
        goto error;

    /* Create a copy of file access property list */
    if((fapl = H5Pcreate(H5P_FILE_ACCESS)) < 0)
        goto error;

    /* Set to use the latest library format */
    if(H5Pset_libver_bounds(fapl, H5F_LIBVER_LATEST, H5F_LIBVER_LATEST) < 0)
        goto error;

    /* Open the file and dataset with SWMR write */
    if((fid = H5Fopen(file, H5F_ACC_RDWR|H5F_ACC_SWMR_WRITE, fapl)) < 0)
        goto error;

    if((did = H5Dopen2(fid, dname, H5P_DEFAULT)) < 0)
        goto error;

    /* Send message to the test script to start "h5watch" */
    h5_send_message(WRITER_MESSAGE, NULL, NULL);

    if((sid = H5Dget_space(did)) < 0)
        goto error;

    if((ndims = H5Sget_simple_extent_ndims(sid)) < 0)
        goto error;

    /* Get the size of the dataset's datatype */
    if((dtype_size = H5LDget_dset_type_size(did, NULL)) == 0)
        goto error;

    /* Get the dataset's data type */
    if((dtid = H5Tget_native_type(H5Dget_type(did), H5T_DIR_DEFAULT)) < 0)
        goto error;

    /* Wait for message from the test script to start extending dataset */
    if(h5_wait_message(READER_MESSAGE) < 0)
        goto error;

    /* sleep to emulate about 2 seconds of application operation */
    HDsleep(2);

    /* Get current dimension sizes */
    if(H5LDget_dset_dims(did, cur_dims) < 0)
        goto error;

    /* Set up the new extended dimension sizes  */
    ext_dims[0] = cur_dims[0] + (hsize_t)action1;
    ext_dims[1] = cur_dims[1] + (hsize_t)action2;

    /* Extend the dataset */
    if(H5Dset_extent(did, ext_dims) < 0)
        goto error;

    num_elmts = 1;
<<<<<<< HEAD
    for(j = 0; j < (unsigned)ndims; j++)
        num_elmts *= (unsigned)ext_dims[j];
=======
    for(i = 0; i < (unsigned)ndims; i++)
        num_elmts *= (unsigned)ext_dims[i];
>>>>>>> bd0de172

    /* Compound type */
    if(!HDstrcmp(dname, DSET_CMPD_TWO)) {

        HDmemset(cbuf, 0, TEST_BUF_SIZE * sizeof(set_t));
<<<<<<< HEAD
        for(j = 0; j < num_elmts; j++) {
            cbuf[j].field1 = action1;
            cbuf[j].field2.a = action1;
            cbuf[j].field2.c = action1;
            cbuf[j].field2.b.a = action1;
            cbuf[j].field2.b.b = action1;
            cbuf[j].field2.b.c = action1;
            cbuf[j].field3 = action1;
            cbuf[j].field4.a = action1;
            cbuf[j].field4.b = action1;
=======
        for(i = 0; i < num_elmts; i++) {
            cbuf[i].field1 = action1;
            cbuf[i].field2.a = action1;
            cbuf[i].field2.c = action1;
            cbuf[i].field2.b.a = action1;
            cbuf[i].field2.b.b = action1;
            cbuf[i].field2.b.c = action1;
            cbuf[i].field3 = action1;
            cbuf[i].field4.a = action1;
            cbuf[i].field4.b = action1;
>>>>>>> bd0de172
        } /* end for */

       /* Write to the dataset */
        if(H5Dwrite(did, dtid, H5S_ALL, H5S_ALL, H5P_DEFAULT, cbuf) < 0)
            goto error;

    } else { /* Integer type */
        HDmemset(ibuf, 0, TEST_BUF_SIZE * sizeof(int));
<<<<<<< HEAD
        for(j = 0; j < num_elmts; j++)
            ibuf[j] = action1;
=======
        for(i = 0; i < num_elmts; i++)
            ibuf[i] = action1;
>>>>>>> bd0de172

        /* Write to the dataset */
        if(H5Dwrite(did, dtid, H5S_ALL, H5S_ALL, H5P_DEFAULT, ibuf) < 0)
            goto error;
    } /* end if-else */

    if(H5Dflush(did) < 0)
        goto error;

    /* Closing */
    if(H5Tclose(dtid) < 0) goto error;
    if(H5Dclose(did) < 0) goto error;
    if(H5Pclose(fapl) < 0) goto error;
    if(H5Fclose(fid) < 0) goto error;

    if(ibuf) HDfree(ibuf);
    if(cbuf) HDfree(cbuf);

    return SUCCEED;

error:
    H5E_BEGIN_TRY
        H5Tclose(dtid);
        H5Dclose(did);
        H5Pclose(fapl);
        H5Fclose(fid);
    H5E_END_TRY

    if(ibuf)
        HDfree(ibuf);
    if(cbuf)
        HDfree(cbuf);

    return FAIL;

} /* end extend_dset_two() */

/*
 ***********************************************************************
 *
 * Extending a one-dimensional dataset by action:
 *        --action can be a positive # or negative # or 0.
 *
 ***********************************************************************
 */
static herr_t
extend_dset_one(const char *file, char *dname, int action)
{
    hid_t fid = -1;         /* file id                                          */
    hid_t fapl = -1;        /* file access property list id                     */
    hid_t did = -1;         /* dataset id                                       */
    hid_t dtid = -1;        /* dataset's datatype id                            */
    hid_t sid = -1;         /* dataspace id                                     */
    hid_t mid = -1;         /* memory space id                                  */
    int i;                  /* local index variable                             */
    hsize_t cur_dims[1];    /* current dimension sizes                          */
    hsize_t ext_dims[1];    /* new dimension sizes after extension              */
    hsize_t offset[1];      /* starting offsets of appended data                */
    hsize_t count[1];       /* dimension sizes of appended data                 */
    size_t dtype_size;      /* size of the dataset's datatype                   */
    int *ibuf = NULL;       /* buffer for storing retrieved elements (integer)  */
    set_t *cbuf = NULL;     /* buffer for storing retrieved elemnets (compound) */

    /* Allocate memory */
    if(NULL == (ibuf = (int *)HDcalloc(TEST_BUF_SIZE, sizeof(int))))
        goto error;
    if(NULL == (cbuf = (set_t *)HDcalloc(TEST_BUF_SIZE, sizeof(set_t))))
        goto error;

    /* Create a copy of file access property list */
    if((fapl = H5Pcreate(H5P_FILE_ACCESS)) < 0)
        goto error;

    /* Set to use the latest library format */
    if(H5Pset_libver_bounds(fapl, H5F_LIBVER_LATEST, H5F_LIBVER_LATEST) < 0)
        goto error;

    /* Open the file and dataset with SWMR write */
    if((fid = H5Fopen(file, H5F_ACC_RDWR|H5F_ACC_SWMR_WRITE, fapl)) < 0)
        goto error;

    /* Send message to the test script to start "h5watch" */
    h5_send_message(WRITER_MESSAGE, NULL, NULL);

    if((did = H5Dopen2(fid, dname, H5P_DEFAULT)) < 0)
        goto error;

    /* Get size of the dataset's datatype */
    if((dtype_size = H5LDget_dset_type_size(did, NULL)) == 0)
        goto error;

    /* Get dataset's datatype */
    if((dtid = H5Tget_native_type(H5Dget_type(did), H5T_DIR_DEFAULT)) < 0)
        goto error;

    /* Wait for message from the test script to start extending dataset */
    if(h5_wait_message(READER_MESSAGE) < 0)
        goto error;

    /* sleep to emulate about 2 seconds of application operation */
    HDsleep(2);

    /* Get current dimension sizes */
    if(H5LDget_dset_dims(did, cur_dims) < 0)
        goto error;

    /* Set up the new extended dimension sizes  */
    ext_dims[0] = cur_dims[0] + (hsize_t)action;

    /* Extend the dataset */
    if(H5Dset_extent(did, ext_dims) < 0)
        goto error;

    /* Write to the new appended region of the dataset */
    if(action > 0) {

        /* Select the extended region */
        offset[0] = cur_dims[0];
        count[0] = (hsize_t)action;
        if((sid = H5Dget_space(did)) < 0)
            goto error;
        if(H5Sselect_hyperslab(sid, H5S_SELECT_SET, offset, NULL, count, NULL) < 0)
            goto error;

        /* Set up memory space and get dataset's datatype */
        if((mid = H5Screate_simple(1, count, NULL)) < 0)
            goto error;

        /* Initialize data for the extended region of the dataset */
        /* Compound type */
        if(!HDstrcmp(dname, DSET_CMPD) || !HDstrcmp(dname, DSET_CMPD_ESC)) {

            HDmemset(cbuf, 0, TEST_BUF_SIZE * sizeof(set_t));
<<<<<<< HEAD
            for(j = 0; j < (unsigned)action; j++) {
                cbuf[j].field1 = j + 1;
                cbuf[j].field2.a = j + 2;
                cbuf[j].field2.b.a = j + 2;
                cbuf[j].field2.b.b = j + 2;
                cbuf[j].field2.b.c = j + 2;
                cbuf[j].field2.c = j + 2;

                cbuf[j].field3 = j + 3;

                cbuf[j].field4.a = j + 4;
                cbuf[j].field4.b = j + 4;
=======
            for(i = 0; i < action; i++) {
                cbuf[i].field1 = i + 1;
                cbuf[i].field2.a = i + 2;
                cbuf[i].field2.b.a = i + 2;
                cbuf[i].field2.b.b = i + 2;
                cbuf[i].field2.b.c = i + 2;
                cbuf[i].field2.c = i + 2;

                cbuf[i].field3 = i + 3;

                cbuf[i].field4.a = i + 4;
                cbuf[i].field4.b = i + 4;
>>>>>>> bd0de172
            } /* end for */

            /* Write to the extended region of the dataset */
            if(H5Dwrite(did, dtid, mid, sid, H5P_DEFAULT, cbuf) < 0)
                goto error;
        } else { /* Integer type */

            HDmemset(ibuf, 0, TEST_BUF_SIZE * sizeof(int));
<<<<<<< HEAD
            for(j = 0; j < (unsigned)action; j++)
                ibuf[j] = (int)j;
=======
            for(i = 0; i < action; i++)
                ibuf[i] = (int)i;
>>>>>>> bd0de172

            /* Write to the extended region of the dataset */
            if(H5Dwrite(did, dtid, mid, sid, H5P_DEFAULT, ibuf) < 0)
                goto error;
        } /* end if-else */

        /* Closing */
        if(H5Sclose(sid) < 0) goto error;
        if(H5Sclose(mid) < 0) goto error;
    } /* end if */

    if(H5Dflush(did) < 0)
        goto error;

    /* Closing */
    if(H5Tclose(dtid) < 0) goto error;
    if(H5Dclose(did) < 0) goto error;
    if(H5Pclose(fapl) < 0) goto error;
    if(H5Fclose(fid) < 0) goto error;

    if(ibuf) HDfree(ibuf);
    if(cbuf) HDfree(cbuf);

    return SUCCEED;

error:
    H5E_BEGIN_TRY
        H5Sclose(sid);
        H5Sclose(mid);
        H5Tclose(dtid);
        H5Dclose(did);
        H5Pclose(fapl);
        H5Fclose(fid);
    H5E_END_TRY

    if(ibuf)
        HDfree(ibuf);
    if(cbuf)
        HDfree(cbuf);

    return FAIL;
} /* end extend_dset_one() */


/*
 ***********************************************************************
 *
 * Usage: extend_dset xx.h5 dname action1 action2
 *        --action1 and action2 can be a positive # or negative # or 0.
 *
 ***********************************************************************
 */
int
main(int argc, const char *argv[])
{
    char *dname = NULL;
    char *fname = NULL;
    int action1, action2;

    if(argc != 5) {
        HDfprintf(stderr, "Should have file name, dataset name, and the extended amount...\n");
        goto error;
    } /* end if */

    /* Get the dataset name to be extended */
    fname = HDstrdup(argv[1]);
    dname = HDstrdup(argv[2]);
    action1 = HDatoi(argv[3]);
    action2 = HDatoi(argv[4]);

    if(!HDstrcmp(dname, DSET_CMPD) || !HDstrcmp(dname, DSET_CMPD_ESC)) {
        if(extend_dset_one(fname, dname, action1) < 0)
            goto error;
    } else if(!HDstrcmp(dname, DSET_ONE) || 
              !HDstrcmp(dname, DSET_ALLOC_LATE) || 
              !HDstrcmp(dname, DSET_ALLOC_EARLY)) {
        if(extend_dset_one(fname, dname, action1) < 0)
            goto error;
    } else if(!HDstrcmp(dname, DSET_TWO) || 
              !HDstrcmp(dname, DSET_CMPD_TWO)) {
        if(extend_dset_two(fname, dname, action1, action2) < 0)
            goto error;
    } else {
        HDfprintf(stdout, "Dataset cannot be extended...\n");
        goto error;
    } /* end if-else */

    HDexit(EXIT_SUCCESS);

error:
    if(dname)
        HDfree(dname);
    if(fname)
        HDfree(fname);
    HDexit(EXIT_FAILURE);
} /* end main() */<|MERGE_RESOLUTION|>--- conflicted
+++ resolved
@@ -144,30 +144,13 @@
         goto error;
 
     num_elmts = 1;
-<<<<<<< HEAD
-    for(j = 0; j < (unsigned)ndims; j++)
-        num_elmts *= (unsigned)ext_dims[j];
-=======
     for(i = 0; i < (unsigned)ndims; i++)
         num_elmts *= (unsigned)ext_dims[i];
->>>>>>> bd0de172
 
     /* Compound type */
     if(!HDstrcmp(dname, DSET_CMPD_TWO)) {
 
         HDmemset(cbuf, 0, TEST_BUF_SIZE * sizeof(set_t));
-<<<<<<< HEAD
-        for(j = 0; j < num_elmts; j++) {
-            cbuf[j].field1 = action1;
-            cbuf[j].field2.a = action1;
-            cbuf[j].field2.c = action1;
-            cbuf[j].field2.b.a = action1;
-            cbuf[j].field2.b.b = action1;
-            cbuf[j].field2.b.c = action1;
-            cbuf[j].field3 = action1;
-            cbuf[j].field4.a = action1;
-            cbuf[j].field4.b = action1;
-=======
         for(i = 0; i < num_elmts; i++) {
             cbuf[i].field1 = action1;
             cbuf[i].field2.a = action1;
@@ -178,7 +161,6 @@
             cbuf[i].field3 = action1;
             cbuf[i].field4.a = action1;
             cbuf[i].field4.b = action1;
->>>>>>> bd0de172
         } /* end for */
 
        /* Write to the dataset */
@@ -187,13 +169,8 @@
 
     } else { /* Integer type */
         HDmemset(ibuf, 0, TEST_BUF_SIZE * sizeof(int));
-<<<<<<< HEAD
-        for(j = 0; j < num_elmts; j++)
-            ibuf[j] = action1;
-=======
         for(i = 0; i < num_elmts; i++)
             ibuf[i] = action1;
->>>>>>> bd0de172
 
         /* Write to the dataset */
         if(H5Dwrite(did, dtid, H5S_ALL, H5S_ALL, H5P_DEFAULT, ibuf) < 0)
@@ -327,20 +304,6 @@
         if(!HDstrcmp(dname, DSET_CMPD) || !HDstrcmp(dname, DSET_CMPD_ESC)) {
 
             HDmemset(cbuf, 0, TEST_BUF_SIZE * sizeof(set_t));
-<<<<<<< HEAD
-            for(j = 0; j < (unsigned)action; j++) {
-                cbuf[j].field1 = j + 1;
-                cbuf[j].field2.a = j + 2;
-                cbuf[j].field2.b.a = j + 2;
-                cbuf[j].field2.b.b = j + 2;
-                cbuf[j].field2.b.c = j + 2;
-                cbuf[j].field2.c = j + 2;
-
-                cbuf[j].field3 = j + 3;
-
-                cbuf[j].field4.a = j + 4;
-                cbuf[j].field4.b = j + 4;
-=======
             for(i = 0; i < action; i++) {
                 cbuf[i].field1 = i + 1;
                 cbuf[i].field2.a = i + 2;
@@ -353,7 +316,6 @@
 
                 cbuf[i].field4.a = i + 4;
                 cbuf[i].field4.b = i + 4;
->>>>>>> bd0de172
             } /* end for */
 
             /* Write to the extended region of the dataset */
@@ -362,13 +324,8 @@
         } else { /* Integer type */
 
             HDmemset(ibuf, 0, TEST_BUF_SIZE * sizeof(int));
-<<<<<<< HEAD
-            for(j = 0; j < (unsigned)action; j++)
-                ibuf[j] = (int)j;
-=======
             for(i = 0; i < action; i++)
                 ibuf[i] = (int)i;
->>>>>>> bd0de172
 
             /* Write to the extended region of the dataset */
             if(H5Dwrite(did, dtid, mid, sid, H5P_DEFAULT, ibuf) < 0)
