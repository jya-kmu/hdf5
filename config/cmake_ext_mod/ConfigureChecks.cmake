#
# Copyright by The HDF Group.
# All rights reserved.
#
# This file is part of HDF5.  The full HDF5 copyright notice, including
# terms governing use, modification, and redistribution, is contained in
# the COPYING file, which can be found at the root of the source code
# distribution tree, or in https://support.hdfgroup.org/ftp/HDF5/releases.
# If you do not have access to either file, you may request a copy from
# help@hdfgroup.org.
#
#-----------------------------------------------------------------------------
# Include all the necessary files for macros
#-----------------------------------------------------------------------------
include (CheckFunctionExists)
include (CheckIncludeFile)
include (CheckIncludeFiles)
include (CheckLibraryExists)
include (CheckSymbolExists)
include (CheckTypeSize)
include (CheckVariableExists)
include (TestBigEndian)
include (CheckStructHasMember)

#-----------------------------------------------------------------------------
# APPLE/Darwin setup
#-----------------------------------------------------------------------------
if (APPLE)
  list (LENGTH CMAKE_OSX_ARCHITECTURES ARCH_LENGTH)
  if (ARCH_LENGTH GREATER 1)
    set (CMAKE_OSX_ARCHITECTURES "" CACHE STRING "" FORCE)
    message (FATAL_ERROR "Building Universal Binaries on OS X is NOT supported by the HDF5 project. This is"
    "due to technical reasons. The best approach would be build each architecture in separate directories"
    "and use the 'lipo' tool to combine them into a single executable or library. The 'CMAKE_OSX_ARCHITECTURES'"
    "variable has been set to a blank value which will build the default architecture for this system.")
  endif ()
  set (${HDF_PREFIX}_AC_APPLE_UNIVERSAL_BUILD 0)
endif ()

# Check for Darwin (not just Apple - we also want to catch OpenDarwin)
if (${CMAKE_SYSTEM_NAME} MATCHES "Darwin")
    set (${HDF_PREFIX}_HAVE_DARWIN 1)
endif ()

# Check for Solaris
if (${CMAKE_SYSTEM_NAME} MATCHES "SunOS")
    set (${HDF_PREFIX}_HAVE_SOLARIS 1)
endif ()

#-----------------------------------------------------------------------------
# This MACRO checks IF the symbol exists in the library and IF it
# does, it appends library to the list.
#-----------------------------------------------------------------------------
set (LINK_LIBS "")
macro (CHECK_LIBRARY_EXISTS_CONCAT LIBRARY SYMBOL VARIABLE)
  CHECK_LIBRARY_EXISTS ("${LIBRARY};${LINK_LIBS}" ${SYMBOL} "" ${VARIABLE})
  if (${VARIABLE})
    set (LINK_LIBS ${LINK_LIBS} ${LIBRARY})
  endif ()
endmacro ()

# ----------------------------------------------------------------------
# WINDOWS Hard code Values
# ----------------------------------------------------------------------
set (WINDOWS)

if (MINGW)
  set (${HDF_PREFIX}_HAVE_MINGW 1)
  set (WINDOWS 1) # MinGW tries to imitate Windows
  set (CMAKE_REQUIRED_FLAGS "-DWIN32_LEAN_AND_MEAN=1 -DNOGDI=1")
  set (${HDF_PREFIX}_HAVE_WINSOCK2_H 1)
endif ()

if (WIN32 AND NOT MINGW)
  if (NOT UNIX)
    set (WINDOWS 1)
    set (CMAKE_REQUIRED_FLAGS "/DWIN32_LEAN_AND_MEAN=1 /DNOGDI=1")
    if (MSVC)
      set (${HDF_PREFIX}_HAVE_VISUAL_STUDIO 1)
    endif ()
  endif ()
endif ()

if (WINDOWS)
  set (HDF5_REQUIRED_LIBRARIES "ws2_32.lib;wsock32.lib")
  set (${HDF_PREFIX}_HAVE_WIN32_API 1)
  set (${HDF_PREFIX}_HAVE_LIBM 1)
  set (${HDF_PREFIX}_HAVE_STRDUP 1)
  set (${HDF_PREFIX}_HAVE_SYSTEM 1)
  set (${HDF_PREFIX}_HAVE_LONGJMP 1)
  if (NOT MINGW)
    set (${HDF_PREFIX}_HAVE_GETHOSTNAME 1)
    set (${HDF_PREFIX}_HAVE_FUNCTION 1)
  endif ()
  if (NOT UNIX AND NOT CYGWIN)
    set (${HDF_PREFIX}_HAVE_GETCONSOLESCREENBUFFERINFO 1)
    set (${HDF_PREFIX}_GETTIMEOFDAY_GIVES_TZ 1)
    set (${HDF_PREFIX}_HAVE_TIMEZONE 1)
    set (${HDF_PREFIX}_HAVE_GETTIMEOFDAY 1)
    set (${HDF_PREFIX}_HAVE_LIBWS2_32 1)
    set (${HDF_PREFIX}_HAVE_LIBWSOCK32 1)
  endif ()
endif ()

# ----------------------------------------------------------------------
# END of WINDOWS Hard code Values
# ----------------------------------------------------------------------

if (NOT WINDOWS)
  TEST_BIG_ENDIAN (${HDF_PREFIX}_WORDS_BIGENDIAN)
endif ()

#-----------------------------------------------------------------------------
# Check IF header file exists and add it to the list.
#-----------------------------------------------------------------------------
macro (CHECK_INCLUDE_FILE_CONCAT FILE VARIABLE)
  CHECK_INCLUDE_FILES ("${USE_INCLUDES};${FILE}" ${VARIABLE})
  if (${VARIABLE})
    set (USE_INCLUDES ${USE_INCLUDES} ${FILE})
  endif ()
endmacro ()

#-----------------------------------------------------------------------------
#  Check for the existence of certain header files
#-----------------------------------------------------------------------------
CHECK_INCLUDE_FILE_CONCAT ("sys/file.h"      ${HDF_PREFIX}_HAVE_SYS_FILE_H)
CHECK_INCLUDE_FILE_CONCAT ("sys/ioctl.h"     ${HDF_PREFIX}_HAVE_SYS_IOCTL_H)
CHECK_INCLUDE_FILE_CONCAT ("sys/resource.h"  ${HDF_PREFIX}_HAVE_SYS_RESOURCE_H)
CHECK_INCLUDE_FILE_CONCAT ("sys/socket.h"    ${HDF_PREFIX}_HAVE_SYS_SOCKET_H)
CHECK_INCLUDE_FILE_CONCAT ("sys/stat.h"      ${HDF_PREFIX}_HAVE_SYS_STAT_H)
CHECK_INCLUDE_FILE_CONCAT ("sys/time.h"      ${HDF_PREFIX}_HAVE_SYS_TIME_H)
CHECK_INCLUDE_FILE_CONCAT ("sys/types.h"     ${HDF_PREFIX}_HAVE_SYS_TYPES_H)
CHECK_INCLUDE_FILE_CONCAT ("features.h"      ${HDF_PREFIX}_HAVE_FEATURES_H)
CHECK_INCLUDE_FILE_CONCAT ("dirent.h"        ${HDF_PREFIX}_HAVE_DIRENT_H)
CHECK_INCLUDE_FILE_CONCAT ("setjmp.h"        ${HDF_PREFIX}_HAVE_SETJMP_H)
CHECK_INCLUDE_FILE_CONCAT ("stddef.h"        ${HDF_PREFIX}_HAVE_STDDEF_H)
CHECK_INCLUDE_FILE_CONCAT ("stdint.h"        ${HDF_PREFIX}_HAVE_STDINT_H)
CHECK_INCLUDE_FILE_CONCAT ("unistd.h"        ${HDF_PREFIX}_HAVE_UNISTD_H)

# Darwin
CHECK_INCLUDE_FILE_CONCAT ("mach/mach_time.h" ${HDF_PREFIX}_HAVE_MACH_MACH_TIME_H)

# Windows
CHECK_INCLUDE_FILE_CONCAT ("io.h"            ${HDF_PREFIX}_HAVE_IO_H)
if (NOT CYGWIN)
  CHECK_INCLUDE_FILE_CONCAT ("winsock2.h"      ${HDF_PREFIX}_HAVE_WINSOCK2_H)
endif ()
CHECK_INCLUDE_FILE_CONCAT ("sys/timeb.h"     ${HDF_PREFIX}_HAVE_SYS_TIMEB_H)

if (CMAKE_SYSTEM_NAME MATCHES "OSF")
  CHECK_INCLUDE_FILE_CONCAT ("sys/sysinfo.h" ${HDF_PREFIX}_HAVE_SYS_SYSINFO_H)
  CHECK_INCLUDE_FILE_CONCAT ("sys/proc.h"    ${HDF_PREFIX}_HAVE_SYS_PROC_H)
else ()
  set (${HDF_PREFIX}_HAVE_SYS_SYSINFO_H "" CACHE INTERNAL "" FORCE)
  set (${HDF_PREFIX}_HAVE_SYS_PROC_H    "" CACHE INTERNAL "" FORCE)
endif ()

CHECK_INCLUDE_FILE_CONCAT ("globus/common.h" ${HDF_PREFIX}_HAVE_GLOBUS_COMMON_H)
CHECK_INCLUDE_FILE_CONCAT ("pdb.h"           ${HDF_PREFIX}_HAVE_PDB_H)
CHECK_INCLUDE_FILE_CONCAT ("pthread.h"       ${HDF_PREFIX}_HAVE_PTHREAD_H)
CHECK_INCLUDE_FILE_CONCAT ("srbclient.h"     ${HDF_PREFIX}_HAVE_SRBCLIENT_H)
CHECK_INCLUDE_FILE_CONCAT ("string.h"        ${HDF_PREFIX}_HAVE_STRING_H)
CHECK_INCLUDE_FILE_CONCAT ("strings.h"       ${HDF_PREFIX}_HAVE_STRINGS_H)
CHECK_INCLUDE_FILE_CONCAT ("stdlib.h"        ${HDF_PREFIX}_HAVE_STDLIB_H)
CHECK_INCLUDE_FILE_CONCAT ("memory.h"        ${HDF_PREFIX}_HAVE_MEMORY_H)
CHECK_INCLUDE_FILE_CONCAT ("dlfcn.h"         ${HDF_PREFIX}_HAVE_DLFCN_H)
CHECK_INCLUDE_FILE_CONCAT ("inttypes.h"      ${HDF_PREFIX}_HAVE_INTTYPES_H)
CHECK_INCLUDE_FILE_CONCAT ("netinet/in.h"    ${HDF_PREFIX}_HAVE_NETINET_IN_H)
CHECK_INCLUDE_FILE_CONCAT ("netdb.h"         ${HDF_PREFIX}_HAVE_NETDB_H)
CHECK_INCLUDE_FILE_CONCAT ("arpa/inet.h"     ${HDF_PREFIX}_HAVE_ARPA_INET_H)
# _Bool type support
CHECK_INCLUDE_FILE_CONCAT (stdbool.h    ${HDF_PREFIX}_HAVE_STDBOOL_H)

## Check for non-standard extenstion quadmath.h

CHECK_INCLUDE_FILES(quadmath.h C_HAVE_QUADMATH)
if (${C_HAVE_QUADMATH})
  set(${HDF_PREFIX}_HAVE_QUADMATH_H 1)
else ()
  set(${HDF_PREFIX}_HAVE_QUADMATH_H 0)
endif ()

if (CYGWIN)
  set (${HDF_PREFIX}_HAVE_LSEEK64 0)
endif ()

#-----------------------------------------------------------------------------
#  Check for the math library "m"
#-----------------------------------------------------------------------------
if (MINGW OR NOT WINDOWS)
  CHECK_LIBRARY_EXISTS_CONCAT ("m" ceil     ${HDF_PREFIX}_HAVE_LIBM)
  CHECK_LIBRARY_EXISTS_CONCAT ("dl" dlopen     ${HDF_PREFIX}_HAVE_LIBDL)
  CHECK_LIBRARY_EXISTS_CONCAT ("ws2_32" WSAStartup  ${HDF_PREFIX}_HAVE_LIBWS2_32)
  CHECK_LIBRARY_EXISTS_CONCAT ("wsock32" gethostbyname ${HDF_PREFIX}_HAVE_LIBWSOCK32)
endif ()

# UCB (BSD) compatibility library
CHECK_LIBRARY_EXISTS_CONCAT ("ucb"    gethostname  ${HDF_PREFIX}_HAVE_LIBUCB)

# For other tests to use the same libraries
set (HDF5_REQUIRED_LIBRARIES ${HDF5_REQUIRED_LIBRARIES} ${LINK_LIBS})

set (USE_INCLUDES "")
if (WINDOWS)
  set (USE_INCLUDES ${USE_INCLUDES} "windows.h")
endif ()

# For other specific tests, use this MACRO.
macro (HDF_FUNCTION_TEST OTHER_TEST)
  if (NOT DEFINED ${HDF_PREFIX}_${OTHER_TEST})
    set (MACRO_CHECK_FUNCTION_DEFINITIONS "-D${OTHER_TEST} ${CMAKE_REQUIRED_FLAGS}")

    foreach (def
        HAVE_SYS_TIME_H
        HAVE_UNISTD_H
        HAVE_SYS_TYPES_H
        HAVE_SYS_SOCKET_H
    )
      if ("${${HDF_PREFIX}_${def}}")
        set (MACRO_CHECK_FUNCTION_DEFINITIONS "${MACRO_CHECK_FUNCTION_DEFINITIONS} -D${def}")
      endif ()
    endforeach ()

    if (LARGEFILE)
      set (MACRO_CHECK_FUNCTION_DEFINITIONS
          "${MACRO_CHECK_FUNCTION_DEFINITIONS} -D_FILE_OFFSET_BITS=64 -D_LARGEFILE64_SOURCE -D_LARGEFILE_SOURCE"
      )
    endif ()

    #message (STATUS "Performing ${OTHER_TEST}")
    try_compile (${OTHER_TEST}
        ${CMAKE_BINARY_DIR}
        ${HDF_RESOURCES_EXT_DIR}/HDFTests.c
        COMPILE_DEFINITIONS "${MACRO_CHECK_FUNCTION_DEFINITIONS}"
        LINK_LIBRARIES "${HDF5_REQUIRED_LIBRARIES}"
        OUTPUT_VARIABLE OUTPUT
    )
    if (${OTHER_TEST})
      set (${HDF_PREFIX}_${OTHER_TEST} 1 CACHE INTERNAL "Other test ${FUNCTION}")
      message (STATUS "Performing Other Test ${OTHER_TEST} - Success")
    else ()
      message (STATUS "Performing Other Test ${OTHER_TEST} - Failed")
      set (${HDF_PREFIX}_${OTHER_TEST} "" CACHE INTERNAL "Other test ${FUNCTION}")
      file (APPEND ${CMAKE_BINARY_DIR}${CMAKE_FILES_DIRECTORY}/CMakeError.log
          "Performing Other Test ${OTHER_TEST} failed with the following output:\n"
          "${OUTPUT}\n"
      )
    endif ()
  endif ()
endmacro ()

#-----------------------------------------------------------------------------
# Check for these functions before the time headers are checked
#-----------------------------------------------------------------------------
HDF_FUNCTION_TEST (STDC_HEADERS)

#-----------------------------------------------------------------------------
<<<<<<< HEAD
# Check IF header file exists and add it to the list.
#-----------------------------------------------------------------------------
macro (CHECK_INCLUDE_FILE_CONCAT FILE VARIABLE)
  CHECK_INCLUDE_FILES ("${USE_INCLUDES};${FILE}" ${VARIABLE})
  if (${VARIABLE})
    set (USE_INCLUDES ${USE_INCLUDES} ${FILE})
  endif ()
endmacro ()

#-----------------------------------------------------------------------------
#  Check for the existence of certain header files
#-----------------------------------------------------------------------------
CHECK_INCLUDE_FILE_CONCAT ("sys/file.h"      ${HDF_PREFIX}_HAVE_SYS_FILE_H)
CHECK_INCLUDE_FILE_CONCAT ("sys/ioctl.h"     ${HDF_PREFIX}_HAVE_SYS_IOCTL_H)
CHECK_INCLUDE_FILE_CONCAT ("sys/resource.h"  ${HDF_PREFIX}_HAVE_SYS_RESOURCE_H)
CHECK_INCLUDE_FILE_CONCAT ("sys/socket.h"    ${HDF_PREFIX}_HAVE_SYS_SOCKET_H)
CHECK_INCLUDE_FILE_CONCAT ("sys/stat.h"      ${HDF_PREFIX}_HAVE_SYS_STAT_H)
CHECK_INCLUDE_FILE_CONCAT ("sys/time.h"      ${HDF_PREFIX}_HAVE_SYS_TIME_H)
CHECK_INCLUDE_FILE_CONCAT ("sys/types.h"     ${HDF_PREFIX}_HAVE_SYS_TYPES_H)
CHECK_INCLUDE_FILE_CONCAT ("features.h"      ${HDF_PREFIX}_HAVE_FEATURES_H)
CHECK_INCLUDE_FILE_CONCAT ("dirent.h"        ${HDF_PREFIX}_HAVE_DIRENT_H)
CHECK_INCLUDE_FILE_CONCAT ("setjmp.h"        ${HDF_PREFIX}_HAVE_SETJMP_H)
CHECK_INCLUDE_FILE_CONCAT ("stddef.h"        ${HDF_PREFIX}_HAVE_STDDEF_H)
CHECK_INCLUDE_FILE_CONCAT ("stdint.h"        ${HDF_PREFIX}_HAVE_STDINT_H)
CHECK_INCLUDE_FILE_CONCAT ("unistd.h"        ${HDF_PREFIX}_HAVE_UNISTD_H)

# IF the c compiler found stdint, check the C++ as well. On some systems this
# file will be found by C but not C++, only do this test IF the C++ compiler
# has been initialized (e.g. the project also includes some c++)
if (${HDF_PREFIX}_HAVE_STDINT_H AND CMAKE_CXX_COMPILER_LOADED)
  CHECK_INCLUDE_FILE_CXX ("stdint.h" ${HDF_PREFIX}_HAVE_STDINT_H_CXX)
  if (NOT ${HDF_PREFIX}_HAVE_STDINT_H_CXX)
    set (${HDF_PREFIX}_HAVE_STDINT_H "" CACHE INTERNAL "Have includes HAVE_STDINT_H")
    set (USE_INCLUDES ${USE_INCLUDES} "stdint.h")
  endif ()
endif ()

# Windows
CHECK_INCLUDE_FILE_CONCAT ("io.h"            ${HDF_PREFIX}_HAVE_IO_H)
if (NOT CYGWIN)
  CHECK_INCLUDE_FILE_CONCAT ("winsock2.h"      ${HDF_PREFIX}_HAVE_WINSOCK2_H)
endif ()
CHECK_INCLUDE_FILE_CONCAT ("sys/timeb.h"     ${HDF_PREFIX}_HAVE_SYS_TIMEB_H)

if (CMAKE_SYSTEM_NAME MATCHES "OSF")
  CHECK_INCLUDE_FILE_CONCAT ("sys/sysinfo.h" ${HDF_PREFIX}_HAVE_SYS_SYSINFO_H)
  CHECK_INCLUDE_FILE_CONCAT ("sys/proc.h"    ${HDF_PREFIX}_HAVE_SYS_PROC_H)
else ()
  set (${HDF_PREFIX}_HAVE_SYS_SYSINFO_H "" CACHE INTERNAL "" FORCE)
  set (${HDF_PREFIX}_HAVE_SYS_PROC_H    "" CACHE INTERNAL "" FORCE)
endif ()

CHECK_INCLUDE_FILE_CONCAT ("globus/common.h" ${HDF_PREFIX}_HAVE_GLOBUS_COMMON_H)
CHECK_INCLUDE_FILE_CONCAT ("pdb.h"           ${HDF_PREFIX}_HAVE_PDB_H)
CHECK_INCLUDE_FILE_CONCAT ("pthread.h"       ${HDF_PREFIX}_HAVE_PTHREAD_H)
CHECK_INCLUDE_FILE_CONCAT ("srbclient.h"     ${HDF_PREFIX}_HAVE_SRBCLIENT_H)
CHECK_INCLUDE_FILE_CONCAT ("string.h"        ${HDF_PREFIX}_HAVE_STRING_H)
CHECK_INCLUDE_FILE_CONCAT ("strings.h"       ${HDF_PREFIX}_HAVE_STRINGS_H)
CHECK_INCLUDE_FILE_CONCAT ("stdlib.h"        ${HDF_PREFIX}_HAVE_STDLIB_H)
CHECK_INCLUDE_FILE_CONCAT ("memory.h"        ${HDF_PREFIX}_HAVE_MEMORY_H)
CHECK_INCLUDE_FILE_CONCAT ("dlfcn.h"         ${HDF_PREFIX}_HAVE_DLFCN_H)
CHECK_INCLUDE_FILE_CONCAT ("inttypes.h"      ${HDF_PREFIX}_HAVE_INTTYPES_H)
CHECK_INCLUDE_FILE_CONCAT ("netinet/in.h"    ${HDF_PREFIX}_HAVE_NETINET_IN_H)

#-----------------------------------------------------------------------------
=======
>>>>>>> a08ab621
#  Check for large file support
#-----------------------------------------------------------------------------

# The linux-lfs option is deprecated.
set (LINUX_LFS 0)

set (HDF_EXTRA_C_FLAGS)
set (HDF_EXTRA_FLAGS)
if (MINGW OR NOT WINDOWS)
  # Might want to check explicitly for Linux and possibly Cygwin
  # instead of checking for not Solaris or Darwin.
  if (NOT ${HDF_PREFIX}_HAVE_SOLARIS AND NOT ${HDF_PREFIX}_HAVE_DARWIN)
  # Linux Specific flags
  # This was originally defined as _POSIX_SOURCE which was updated to
  # _POSIX_C_SOURCE=199506L to expose a greater amount of POSIX
  # functionality so clock_gettime and CLOCK_MONOTONIC are defined
  # correctly. This was later updated to 200112L so that
  # posix_memalign() is visible for the direct VFD code on Linux
  # systems.
  # POSIX feature information can be found in the gcc manual at:
  # http://www.gnu.org/s/libc/manual/html_node/Feature-Test-Macros.html
  set (HDF_EXTRA_C_FLAGS -D_POSIX_C_SOURCE=200809L)

  # Need to add this so that O_DIRECT is visible for the direct
  # VFD on Linux systems.
  set (HDF_EXTRA_C_FLAGS ${HDF_EXTRA_C_FLAGS} -D_GNU_SOURCE)

  option (HDF_ENABLE_LARGE_FILE "Enable support for large (64-bit) files on Linux." ON)
  if (HDF_ENABLE_LARGE_FILE AND NOT DEFINED TEST_LFS_WORKS_RUN)
    set (msg "Performing TEST_LFS_WORKS")
    try_run (TEST_LFS_WORKS_RUN   TEST_LFS_WORKS_COMPILE
        ${CMAKE_BINARY_DIR}
        ${HDF_RESOURCES_EXT_DIR}/HDFTests.c
        COMPILE_DEFINITIONS "-DTEST_LFS_WORKS"
    )

    # The LARGEFILE definitions were from the transition period
    # and are probably no longer needed. The FILE_OFFSET_BITS
    # check should be generalized for all POSIX systems as it
    # is in the Autotools.
    if (TEST_LFS_WORKS_COMPILE)
      if (TEST_LFS_WORKS_RUN MATCHES 0)
        set (TEST_LFS_WORKS 1 CACHE INTERNAL ${msg})
        set (LARGEFILE 1)
        set (HDF_EXTRA_FLAGS ${HDF_EXTRA_FLAGS} -D_FILE_OFFSET_BITS=64 -D_LARGEFILE64_SOURCE -D_LARGEFILE_SOURCE)
        message (STATUS "${msg}... yes")
      else ()
        set (TEST_LFS_WORKS "" CACHE INTERNAL ${msg})
        message (STATUS "${msg}... no")
        file (APPEND ${CMAKE_BINARY_DIR}${CMAKE_FILES_DIRECTORY}/CMakeError.log
              "Test TEST_LFS_WORKS Run failed with the following exit code:\n ${TEST_LFS_WORKS_RUN}\n"
        )
      endif ()
    else ()
      set (TEST_LFS_WORKS "" CACHE INTERNAL ${msg})
      message (STATUS "${msg}... no")
      file (APPEND ${CMAKE_BINARY_DIR}${CMAKE_FILES_DIRECTORY}/CMakeError.log
          "Test TEST_LFS_WORKS Compile failed\n"
      )
    endif ()
  endif ()
  set (CMAKE_REQUIRED_DEFINITIONS ${CMAKE_REQUIRED_DEFINITIONS} ${HDF_EXTRA_FLAGS})
  endif ()
endif ()

#-----------------------------------------------------------------------------
# Check for HAVE_OFF64_T functionality
#-----------------------------------------------------------------------------
if (MINGW OR NOT WINDOWS)
  HDF_FUNCTION_TEST (HAVE_OFF64_T)
  if (${HDF_PREFIX}_HAVE_OFF64_T)
    CHECK_FUNCTION_EXISTS (lseek64            ${HDF_PREFIX}_HAVE_LSEEK64)
  endif ()

  CHECK_FUNCTION_EXISTS (fseeko               ${HDF_PREFIX}_HAVE_FSEEKO)

  CHECK_STRUCT_HAS_MEMBER("struct stat64" st_blocks "sys/types.h;sys/stat.h" HAVE_STAT64_STRUCT)
  if (HAVE_STAT64_STRUCT)
    CHECK_FUNCTION_EXISTS (stat64             ${HDF_PREFIX}_HAVE_STAT64)
  endif ()
endif ()

#-----------------------------------------------------------------------------
#  Check the size in bytes of all the int and float types
#-----------------------------------------------------------------------------
macro (HDF_CHECK_TYPE_SIZE type var)
  set (aType ${type})
  set (aVar  ${var})
#  message (STATUS "Checking size of ${aType} and storing into ${aVar}")
  CHECK_TYPE_SIZE (${aType}   ${aVar})
  if (NOT ${aVar})
    set (${aVar} 0 CACHE INTERNAL "SizeOf for ${aType}")
#    message (STATUS "Size of ${aType} was NOT Found")
  endif ()
endmacro ()

HDF_CHECK_TYPE_SIZE (char           ${HDF_PREFIX}_SIZEOF_CHAR)
HDF_CHECK_TYPE_SIZE (short          ${HDF_PREFIX}_SIZEOF_SHORT)
HDF_CHECK_TYPE_SIZE (int            ${HDF_PREFIX}_SIZEOF_INT)
HDF_CHECK_TYPE_SIZE (unsigned       ${HDF_PREFIX}_SIZEOF_UNSIGNED)
if (NOT APPLE)
  HDF_CHECK_TYPE_SIZE (long         ${HDF_PREFIX}_SIZEOF_LONG)
endif ()
HDF_CHECK_TYPE_SIZE ("long long"    ${HDF_PREFIX}_SIZEOF_LONG_LONG)
HDF_CHECK_TYPE_SIZE (__int64        ${HDF_PREFIX}_SIZEOF___INT64)
if (NOT ${HDF_PREFIX}_SIZEOF___INT64)
  set (${HDF_PREFIX}_SIZEOF___INT64 0)
endif ()

HDF_CHECK_TYPE_SIZE (float          ${HDF_PREFIX}_SIZEOF_FLOAT)
HDF_CHECK_TYPE_SIZE (double         ${HDF_PREFIX}_SIZEOF_DOUBLE)
HDF_CHECK_TYPE_SIZE ("long double"  ${HDF_PREFIX}_SIZEOF_LONG_DOUBLE)

HDF_CHECK_TYPE_SIZE (int8_t         ${HDF_PREFIX}_SIZEOF_INT8_T)
HDF_CHECK_TYPE_SIZE (uint8_t        ${HDF_PREFIX}_SIZEOF_UINT8_T)
HDF_CHECK_TYPE_SIZE (int_least8_t   ${HDF_PREFIX}_SIZEOF_INT_LEAST8_T)
HDF_CHECK_TYPE_SIZE (uint_least8_t  ${HDF_PREFIX}_SIZEOF_UINT_LEAST8_T)
HDF_CHECK_TYPE_SIZE (int_fast8_t    ${HDF_PREFIX}_SIZEOF_INT_FAST8_T)
HDF_CHECK_TYPE_SIZE (uint_fast8_t   ${HDF_PREFIX}_SIZEOF_UINT_FAST8_T)

HDF_CHECK_TYPE_SIZE (int16_t        ${HDF_PREFIX}_SIZEOF_INT16_T)
HDF_CHECK_TYPE_SIZE (uint16_t       ${HDF_PREFIX}_SIZEOF_UINT16_T)
HDF_CHECK_TYPE_SIZE (int_least16_t  ${HDF_PREFIX}_SIZEOF_INT_LEAST16_T)
HDF_CHECK_TYPE_SIZE (uint_least16_t ${HDF_PREFIX}_SIZEOF_UINT_LEAST16_T)
HDF_CHECK_TYPE_SIZE (int_fast16_t   ${HDF_PREFIX}_SIZEOF_INT_FAST16_T)
HDF_CHECK_TYPE_SIZE (uint_fast16_t  ${HDF_PREFIX}_SIZEOF_UINT_FAST16_T)

HDF_CHECK_TYPE_SIZE (int32_t        ${HDF_PREFIX}_SIZEOF_INT32_T)
HDF_CHECK_TYPE_SIZE (uint32_t       ${HDF_PREFIX}_SIZEOF_UINT32_T)
HDF_CHECK_TYPE_SIZE (int_least32_t  ${HDF_PREFIX}_SIZEOF_INT_LEAST32_T)
HDF_CHECK_TYPE_SIZE (uint_least32_t ${HDF_PREFIX}_SIZEOF_UINT_LEAST32_T)
HDF_CHECK_TYPE_SIZE (int_fast32_t   ${HDF_PREFIX}_SIZEOF_INT_FAST32_T)
HDF_CHECK_TYPE_SIZE (uint_fast32_t  ${HDF_PREFIX}_SIZEOF_UINT_FAST32_T)

HDF_CHECK_TYPE_SIZE (int64_t        ${HDF_PREFIX}_SIZEOF_INT64_T)
HDF_CHECK_TYPE_SIZE (uint64_t       ${HDF_PREFIX}_SIZEOF_UINT64_T)
HDF_CHECK_TYPE_SIZE (int_least64_t  ${HDF_PREFIX}_SIZEOF_INT_LEAST64_T)
HDF_CHECK_TYPE_SIZE (uint_least64_t ${HDF_PREFIX}_SIZEOF_UINT_LEAST64_T)
HDF_CHECK_TYPE_SIZE (int_fast64_t   ${HDF_PREFIX}_SIZEOF_INT_FAST64_T)
HDF_CHECK_TYPE_SIZE (uint_fast64_t  ${HDF_PREFIX}_SIZEOF_UINT_FAST64_T)

if (NOT APPLE)
  HDF_CHECK_TYPE_SIZE (size_t       ${HDF_PREFIX}_SIZEOF_SIZE_T)
  HDF_CHECK_TYPE_SIZE (ssize_t      ${HDF_PREFIX}_SIZEOF_SSIZE_T)
  if (NOT ${HDF_PREFIX}_SIZEOF_SSIZE_T)
    set (${HDF_PREFIX}_SIZEOF_SSIZE_T 0)
  endif ()
  if (MINGW OR NOT WINDOWS)
    HDF_CHECK_TYPE_SIZE (ptrdiff_t    ${HDF_PREFIX}_SIZEOF_PTRDIFF_T)
  endif ()
endif ()

HDF_CHECK_TYPE_SIZE (off_t          ${HDF_PREFIX}_SIZEOF_OFF_T)
HDF_CHECK_TYPE_SIZE (off64_t        ${HDF_PREFIX}_SIZEOF_OFF64_T)
if (NOT ${HDF_PREFIX}_SIZEOF_OFF64_T)
  set (${HDF_PREFIX}_SIZEOF_OFF64_T 0)
endif ()
HDF_CHECK_TYPE_SIZE (time_t          ${HDF_PREFIX}_SIZEOF_TIME_T)

#-----------------------------------------------------------------------------
# Extra C99 types
#-----------------------------------------------------------------------------

# _Bool type support
if (HAVE_STDBOOL_H)
  set (CMAKE_EXTRA_INCLUDE_FILES stdbool.h)
  HDF_CHECK_TYPE_SIZE (bool         ${HDF_PREFIX}_SIZEOF_BOOL)
else ()
  HDF_CHECK_TYPE_SIZE (_Bool        ${HDF_PREFIX}_SIZEOF_BOOL)
endif ()

if (MINGW OR NOT WINDOWS)
  #-----------------------------------------------------------------------------
  # Check if the dev_t type is a scalar type
  #-----------------------------------------------------------------------------
  HDF_FUNCTION_TEST (DEV_T_IS_SCALAR)

  # ----------------------------------------------------------------------
  # Check for MONOTONIC_TIMER support (used in clock_gettime).  This has
  # to be done after any POSIX/BSD defines to ensure that the test gets
  # the correct POSIX level on linux.
  CHECK_VARIABLE_EXISTS (CLOCK_MONOTONIC HAVE_CLOCK_MONOTONIC)

  #-----------------------------------------------------------------------------
  # Check a bunch of time functions
  #-----------------------------------------------------------------------------
  CHECK_STRUCT_HAS_MEMBER("struct tm" tm_gmtoff "time.h" ${HDF_PREFIX}_HAVE_TM_GMTOFF)
  CHECK_STRUCT_HAS_MEMBER("struct tm" __tm_gmtoff "time.h" ${HDF_PREFIX}_HAVE___TM_GMTOFF)
  CHECK_STRUCT_HAS_MEMBER("struct tm" tm_sec "sys/types.h;sys/time.h;time.h" ${HDF_PREFIX}_TIME_WITH_SYS_TIME)
  if (${HDF_PREFIX}_HAVE_SYS_TIME_H)
    CHECK_STRUCT_HAS_MEMBER("struct tm" tz_minuteswest "sys/types.h;sys/time.h;time.h" ${HDF_PREFIX}_HAVE_STRUCT_TIMEZONE)
  else ()
    CHECK_STRUCT_HAS_MEMBER("struct tm" tz_minuteswest "sys/types.h;time.h" ${HDF_PREFIX}_HAVE_STRUCT_TIMEZONE)
  endif ()
  CHECK_FUNCTION_EXISTS (gettimeofday      ${HDF_PREFIX}_HAVE_GETTIMEOFDAY)
  foreach (time_test
#      HAVE_TIMEZONE
      GETTIMEOFDAY_GIVES_TZ
      HAVE_TM_ZONE
      HAVE_STRUCT_TM_TM_ZONE
  )
    HDF_FUNCTION_TEST (${time_test})
  endforeach ()
  if (NOT CYGWIN AND NOT MINGW)
      HDF_FUNCTION_TEST (HAVE_TIMEZONE)
  endif ()

  # ----------------------------------------------------------------------
  # Does the struct stat have the st_blocks field?  This field is not Posix.
  #
  CHECK_STRUCT_HAS_MEMBER("struct stat" st_blocks "sys/types.h;sys/stat.h" ${HDF_PREFIX}_HAVE_STAT_ST_BLOCKS)

  # ----------------------------------------------------------------------
  # How do we figure out the width of a tty in characters?
  #
  CHECK_FUNCTION_EXISTS (ioctl             ${HDF_PREFIX}_HAVE_IOCTL)
  CHECK_STRUCT_HAS_MEMBER ("struct videoconfig" numtextcols "" ${HDF_PREFIX}_HAVE_STRUCT_VIDEOCONFIG)
  CHECK_STRUCT_HAS_MEMBER ("struct text_info" screenwidth "" ${HDF_PREFIX}_HAVE_STRUCT_TEXT_INFO)
  CHECK_FUNCTION_EXISTS (_getvideoconfig   ${HDF_PREFIX}_HAVE__GETVIDEOCONFIG)
  CHECK_FUNCTION_EXISTS (gettextinfo       ${HDF_PREFIX}_HAVE_GETTEXTINFO)
  CHECK_FUNCTION_EXISTS (_scrsize          ${HDF_PREFIX}_HAVE__SCRSIZE)
  if (NOT CYGWIN)
    CHECK_FUNCTION_EXISTS (GetConsoleScreenBufferInfo    ${HDF_PREFIX}_HAVE_GETCONSOLESCREENBUFFERINFO)
  endif ()
  CHECK_SYMBOL_EXISTS (TIOCGWINSZ "sys/ioctl.h" ${HDF_PREFIX}_HAVE_TIOCGWINSZ)
  CHECK_SYMBOL_EXISTS (TIOCGETD   "sys/ioctl.h" ${HDF_PREFIX}_HAVE_TIOCGETD)

  # ----------------------------------------------------------------------
  # cygwin user credentials are different then on linux
  #
  if (NOT CYGWIN AND NOT MINGW)
    CHECK_FUNCTION_EXISTS (getpwuid        ${HDF_PREFIX}_HAVE_GETPWUID)
  endif ()
endif ()

#-----------------------------------------------------------------------------
# Check for some functions that are used
#
CHECK_FUNCTION_EXISTS (alarm             ${HDF_PREFIX}_HAVE_ALARM)
CHECK_FUNCTION_EXISTS (fcntl             ${HDF_PREFIX}_HAVE_FCNTL)
CHECK_FUNCTION_EXISTS (flock             ${HDF_PREFIX}_HAVE_FLOCK)
CHECK_FUNCTION_EXISTS (fork              ${HDF_PREFIX}_HAVE_FORK)
CHECK_FUNCTION_EXISTS (frexpf            ${HDF_PREFIX}_HAVE_FREXPF)
CHECK_FUNCTION_EXISTS (frexpl            ${HDF_PREFIX}_HAVE_FREXPL)

CHECK_FUNCTION_EXISTS (gethostname       ${HDF_PREFIX}_HAVE_GETHOSTNAME)
CHECK_FUNCTION_EXISTS (getrusage         ${HDF_PREFIX}_HAVE_GETRUSAGE)
CHECK_FUNCTION_EXISTS (llround           ${HDF_PREFIX}_HAVE_LLROUND)
CHECK_FUNCTION_EXISTS (llroundf          ${HDF_PREFIX}_HAVE_LLROUNDF)
CHECK_FUNCTION_EXISTS (lround            ${HDF_PREFIX}_HAVE_LROUND)
CHECK_FUNCTION_EXISTS (lroundf           ${HDF_PREFIX}_HAVE_LROUNDF)
CHECK_FUNCTION_EXISTS (lstat             ${HDF_PREFIX}_HAVE_LSTAT)

CHECK_FUNCTION_EXISTS (pread             ${HDF_PREFIX}_HAVE_PREAD)
CHECK_FUNCTION_EXISTS (pwrite            ${HDF_PREFIX}_HAVE_PWRITE)
CHECK_FUNCTION_EXISTS (rand_r            ${HDF_PREFIX}_HAVE_RAND_R)
CHECK_FUNCTION_EXISTS (random            ${HDF_PREFIX}_HAVE_RANDOM)
CHECK_FUNCTION_EXISTS (round             ${HDF_PREFIX}_HAVE_ROUND)
CHECK_FUNCTION_EXISTS (roundf            ${HDF_PREFIX}_HAVE_ROUNDF)
CHECK_FUNCTION_EXISTS (setsysinfo        ${HDF_PREFIX}_HAVE_SETSYSINFO)

CHECK_FUNCTION_EXISTS (signal            ${HDF_PREFIX}_HAVE_SIGNAL)
CHECK_FUNCTION_EXISTS (longjmp           ${HDF_PREFIX}_HAVE_LONGJMP)
CHECK_FUNCTION_EXISTS (setjmp            ${HDF_PREFIX}_HAVE_SETJMP)
CHECK_FUNCTION_EXISTS (siglongjmp        ${HDF_PREFIX}_HAVE_SIGLONGJMP)
CHECK_FUNCTION_EXISTS (sigsetjmp         ${HDF_PREFIX}_HAVE_SIGSETJMP)
CHECK_FUNCTION_EXISTS (sigprocmask       ${HDF_PREFIX}_HAVE_SIGPROCMASK)

CHECK_FUNCTION_EXISTS (snprintf          ${HDF_PREFIX}_HAVE_SNPRINTF)
CHECK_FUNCTION_EXISTS (srandom           ${HDF_PREFIX}_HAVE_SRANDOM)
CHECK_FUNCTION_EXISTS (strdup            ${HDF_PREFIX}_HAVE_STRDUP)
CHECK_FUNCTION_EXISTS (strtoll           ${HDF_PREFIX}_HAVE_STRTOLL)
CHECK_FUNCTION_EXISTS (strtoull          ${HDF_PREFIX}_HAVE_STRTOULL)
CHECK_FUNCTION_EXISTS (symlink           ${HDF_PREFIX}_HAVE_SYMLINK)
CHECK_FUNCTION_EXISTS (system            ${HDF_PREFIX}_HAVE_SYSTEM)

CHECK_FUNCTION_EXISTS (tmpfile           ${HDF_PREFIX}_HAVE_TMPFILE)
CHECK_FUNCTION_EXISTS (asprintf          ${HDF_PREFIX}_HAVE_ASPRINTF)
CHECK_FUNCTION_EXISTS (vasprintf         ${HDF_PREFIX}_HAVE_VASPRINTF)
CHECK_FUNCTION_EXISTS (waitpid           ${HDF_PREFIX}_HAVE_WAITPID)

CHECK_FUNCTION_EXISTS (vsnprintf         ${HDF_PREFIX}_HAVE_VSNPRINTF)
if (MINGW OR NOT WINDOWS)
  if (${HDF_PREFIX}_HAVE_VSNPRINTF)
    HDF_FUNCTION_TEST (VSNPRINTF_WORKS)
  endif ()
endif ()

#-----------------------------------------------------------------------------
# sigsetjmp is special; may actually be a macro
#-----------------------------------------------------------------------------
if (NOT ${HDF_PREFIX}_HAVE_SIGSETJMP)
  if (${HDF_PREFIX}_HAVE_SETJMP_H)
    CHECK_SYMBOL_EXISTS (sigsetjmp "setjmp.h" ${HDF_PREFIX}_HAVE_MACRO_SIGSETJMP)
    if (${HDF_PREFIX}_HAVE_MACRO_SIGSETJMP)
      set (${HDF_PREFIX}_HAVE_SIGSETJMP 1)
    endif ()
  endif ()
endif ()

#-----------------------------------------------------------------------------
# Check a bunch of other functions
#-----------------------------------------------------------------------------
if (MINGW OR NOT WINDOWS)
  foreach (other_test
      HAVE_ATTRIBUTE
      HAVE_C99_FUNC
#      STDC_HEADERS
      HAVE_FUNCTION
      HAVE_C99_DESIGNATED_INITIALIZER
      SYSTEM_SCOPE_THREADS
      HAVE_SOCKLEN_T
  )
    HDF_FUNCTION_TEST (${other_test})
  endforeach ()
endif ()

#-----------------------------------------------------------------------------
# Check if InitOnceExecuteOnce is available
#-----------------------------------------------------------------------------
if (WINDOWS)
  if (NOT HDF_NO_IOEO_TEST)
  message (STATUS "Checking for InitOnceExecuteOnce:")
  if (NOT DEFINED ${HDF_PREFIX}_HAVE_IOEO)
    if (LARGEFILE)
      set (CMAKE_REQUIRED_DEFINITIONS
          "${CURRENT_TEST_DEFINITIONS} -D_FILE_OFFSET_BITS=64 -D_LARGEFILE64_SOURCE -D_LARGEFILE_SOURCE"
      )
    endif ()
    set (MACRO_CHECK_FUNCTION_DEFINITIONS "-DHAVE_IOEO ${CMAKE_REQUIRED_FLAGS}")
    if (CMAKE_REQUIRED_INCLUDES)
      set (CHECK_C_SOURCE_COMPILES_ADD_INCLUDES "-DINCLUDE_DIRECTORIES:STRING=${CMAKE_REQUIRED_INCLUDES}")
    else ()
      set (CHECK_C_SOURCE_COMPILES_ADD_INCLUDES)
    endif ()

    TRY_RUN(HAVE_IOEO_EXITCODE HAVE_IOEO_COMPILED
        ${CMAKE_BINARY_DIR}
        ${HDF_RESOURCES_EXT_DIR}/HDFTests.c
        COMPILE_DEFINITIONS "${CMAKE_REQUIRED_DEFINITIONS} ${MACRO_CHECK_FUNCTION_DEFINITIONS}"
        LINK_LIBRARIES "${HDF5_REQUIRED_LIBRARIES}"
        CMAKE_FLAGS "${CHECK_C_SOURCE_COMPILES_ADD_INCLUDES} -DCMAKE_SKIP_RPATH:BOOL=${CMAKE_SKIP_RPATH}"
        COMPILE_OUTPUT_VARIABLE OUTPUT
    )
    # if it did not compile make the return value fail code of 1
    if (NOT HAVE_IOEO_COMPILED)
      set (HAVE_IOEO_EXITCODE 1)
    endif ()
    # if the return value was 0 then it worked
    if ("${HAVE_IOEO_EXITCODE}" EQUAL 0)
      set (${HDF_PREFIX}_HAVE_IOEO 1 CACHE INTERNAL "Test InitOnceExecuteOnce")
      message (STATUS "Performing Test InitOnceExecuteOnce - Success")
      file (APPEND ${CMAKE_BINARY_DIR}${CMAKE_FILES_DIRECTORY}/CMakeOutput.log
        "Performing C SOURCE FILE Test InitOnceExecuteOnce succeded with the following output:\n"
        "${OUTPUT}\n"
        "Return value: ${HAVE_IOEO}\n")
    else ()
      if (CMAKE_CROSSCOMPILING AND "${HAVE_IOEO_EXITCODE}" MATCHES  "FAILED_TO_RUN")
        set (${HDF_PREFIX}_HAVE_IOEO "${HAVE_IOEO_EXITCODE}")
      else ()
        set (${HDF_PREFIX}_HAVE_IOEO "" CACHE INTERNAL "Test InitOnceExecuteOnce")
      endif ()

      message (STATUS "Performing Test InitOnceExecuteOnce - Failed")
      file (APPEND ${CMAKE_BINARY_DIR}${CMAKE_FILES_DIRECTORY}/CMakeError.log
        "Performing InitOnceExecuteOnce Test  failed with the following output:\n"
        "${OUTPUT}\n"
        "Return value: ${HAVE_IOEO_EXITCODE}\n")
    endif ()
  endif ()
  endif ()
endif ()

#-----------------------------------------------------------------------------
# Determine how 'inline' is used
#-----------------------------------------------------------------------------
foreach (inline_test inline __inline__ __inline)
  string (TOUPPER ${inline_test} INLINE_TEST_MACRO)
  HDF_FUNCTION_TEST (HAVE_${INLINE_TEST_MACRO})
endforeach ()

#-----------------------------------------------------------------------------
# Check how to print a Long Long integer
#-----------------------------------------------------------------------------
if (NOT ${HDF_PREFIX}_PRINTF_LL_WIDTH OR ${HDF_PREFIX}_PRINTF_LL_WIDTH MATCHES "unknown")
  set (PRINT_LL_FOUND 0)
  message (STATUS "Checking for appropriate format for 64 bit long:")
  set (CURRENT_TEST_DEFINITIONS "-DPRINTF_LL_WIDTH")
  if (${HDF_PREFIX}_SIZEOF_LONG_LONG)
    set (CURRENT_TEST_DEFINITIONS "${CURRENT_TEST_DEFINITIONS} -DHAVE_LONG_LONG")
  endif ()
  TRY_RUN (${HDF_PREFIX}_PRINTF_LL_TEST_RUN   ${HDF_PREFIX}_PRINTF_LL_TEST_COMPILE
      ${CMAKE_BINARY_DIR}
      ${HDF_RESOURCES_EXT_DIR}/HDFTests.c
      COMPILE_DEFINITIONS "${CURRENT_TEST_DEFINITIONS}"
      RUN_OUTPUT_VARIABLE OUTPUT
  )
  if (${HDF_PREFIX}_PRINTF_LL_TEST_COMPILE)
    if (${HDF_PREFIX}_PRINTF_LL_TEST_RUN MATCHES 0)
      string(REGEX REPLACE ".*PRINTF_LL_WIDTH=\\[(.*)\\].*" "\\1" ${HDF_PREFIX}_PRINTF_LL "${OUTPUT}")
      set (${HDF_PREFIX}_PRINTF_LL_WIDTH "\"${${HDF_PREFIX}_PRINTF_LL}\"" CACHE INTERNAL "Width for printf for type `long long' or `__int64', us. `ll")
      set (PRINT_LL_FOUND 1)
    else ()
      message (STATUS "Width test failed with result: ${${HDF_PREFIX}_PRINTF_LL_TEST_RUN}")
    endif ()
  else ()
    file (APPEND ${CMAKE_BINARY_DIR}/CMakeFiles/CMakeError.log
        "Test ${HDF_PREFIX}_PRINTF_LL_WIDTH failed\n"
    )
  endif ()

  if (PRINT_LL_FOUND)
    message (STATUS "Checking for appropriate format for 64 bit long: found ${${HDF_PREFIX}_PRINTF_LL_WIDTH}")
  else ()
    message (STATUS "Checking for appropriate format for 64 bit long: not found")
    set (${HDF_PREFIX}_PRINTF_LL_WIDTH "\"unknown\"" CACHE INTERNAL
        "Width for printf for type `long long' or `__int64', us. `ll"
    )
  endif ()
endif ()

# ----------------------------------------------------------------------
# Set the flag to indicate that the machine can handle converting
# denormalized floating-point values.
# (This flag should be set for all machines, except for the Crays, where
# the cache value is set in it's config file)
#
set (${HDF_PREFIX}_CONVERT_DENORMAL_FLOAT 1)
<|MERGE_RESOLUTION|>--- conflicted
+++ resolved
@@ -255,74 +255,6 @@
 HDF_FUNCTION_TEST (STDC_HEADERS)
 
 #-----------------------------------------------------------------------------
-<<<<<<< HEAD
-# Check IF header file exists and add it to the list.
-#-----------------------------------------------------------------------------
-macro (CHECK_INCLUDE_FILE_CONCAT FILE VARIABLE)
-  CHECK_INCLUDE_FILES ("${USE_INCLUDES};${FILE}" ${VARIABLE})
-  if (${VARIABLE})
-    set (USE_INCLUDES ${USE_INCLUDES} ${FILE})
-  endif ()
-endmacro ()
-
-#-----------------------------------------------------------------------------
-#  Check for the existence of certain header files
-#-----------------------------------------------------------------------------
-CHECK_INCLUDE_FILE_CONCAT ("sys/file.h"      ${HDF_PREFIX}_HAVE_SYS_FILE_H)
-CHECK_INCLUDE_FILE_CONCAT ("sys/ioctl.h"     ${HDF_PREFIX}_HAVE_SYS_IOCTL_H)
-CHECK_INCLUDE_FILE_CONCAT ("sys/resource.h"  ${HDF_PREFIX}_HAVE_SYS_RESOURCE_H)
-CHECK_INCLUDE_FILE_CONCAT ("sys/socket.h"    ${HDF_PREFIX}_HAVE_SYS_SOCKET_H)
-CHECK_INCLUDE_FILE_CONCAT ("sys/stat.h"      ${HDF_PREFIX}_HAVE_SYS_STAT_H)
-CHECK_INCLUDE_FILE_CONCAT ("sys/time.h"      ${HDF_PREFIX}_HAVE_SYS_TIME_H)
-CHECK_INCLUDE_FILE_CONCAT ("sys/types.h"     ${HDF_PREFIX}_HAVE_SYS_TYPES_H)
-CHECK_INCLUDE_FILE_CONCAT ("features.h"      ${HDF_PREFIX}_HAVE_FEATURES_H)
-CHECK_INCLUDE_FILE_CONCAT ("dirent.h"        ${HDF_PREFIX}_HAVE_DIRENT_H)
-CHECK_INCLUDE_FILE_CONCAT ("setjmp.h"        ${HDF_PREFIX}_HAVE_SETJMP_H)
-CHECK_INCLUDE_FILE_CONCAT ("stddef.h"        ${HDF_PREFIX}_HAVE_STDDEF_H)
-CHECK_INCLUDE_FILE_CONCAT ("stdint.h"        ${HDF_PREFIX}_HAVE_STDINT_H)
-CHECK_INCLUDE_FILE_CONCAT ("unistd.h"        ${HDF_PREFIX}_HAVE_UNISTD_H)
-
-# IF the c compiler found stdint, check the C++ as well. On some systems this
-# file will be found by C but not C++, only do this test IF the C++ compiler
-# has been initialized (e.g. the project also includes some c++)
-if (${HDF_PREFIX}_HAVE_STDINT_H AND CMAKE_CXX_COMPILER_LOADED)
-  CHECK_INCLUDE_FILE_CXX ("stdint.h" ${HDF_PREFIX}_HAVE_STDINT_H_CXX)
-  if (NOT ${HDF_PREFIX}_HAVE_STDINT_H_CXX)
-    set (${HDF_PREFIX}_HAVE_STDINT_H "" CACHE INTERNAL "Have includes HAVE_STDINT_H")
-    set (USE_INCLUDES ${USE_INCLUDES} "stdint.h")
-  endif ()
-endif ()
-
-# Windows
-CHECK_INCLUDE_FILE_CONCAT ("io.h"            ${HDF_PREFIX}_HAVE_IO_H)
-if (NOT CYGWIN)
-  CHECK_INCLUDE_FILE_CONCAT ("winsock2.h"      ${HDF_PREFIX}_HAVE_WINSOCK2_H)
-endif ()
-CHECK_INCLUDE_FILE_CONCAT ("sys/timeb.h"     ${HDF_PREFIX}_HAVE_SYS_TIMEB_H)
-
-if (CMAKE_SYSTEM_NAME MATCHES "OSF")
-  CHECK_INCLUDE_FILE_CONCAT ("sys/sysinfo.h" ${HDF_PREFIX}_HAVE_SYS_SYSINFO_H)
-  CHECK_INCLUDE_FILE_CONCAT ("sys/proc.h"    ${HDF_PREFIX}_HAVE_SYS_PROC_H)
-else ()
-  set (${HDF_PREFIX}_HAVE_SYS_SYSINFO_H "" CACHE INTERNAL "" FORCE)
-  set (${HDF_PREFIX}_HAVE_SYS_PROC_H    "" CACHE INTERNAL "" FORCE)
-endif ()
-
-CHECK_INCLUDE_FILE_CONCAT ("globus/common.h" ${HDF_PREFIX}_HAVE_GLOBUS_COMMON_H)
-CHECK_INCLUDE_FILE_CONCAT ("pdb.h"           ${HDF_PREFIX}_HAVE_PDB_H)
-CHECK_INCLUDE_FILE_CONCAT ("pthread.h"       ${HDF_PREFIX}_HAVE_PTHREAD_H)
-CHECK_INCLUDE_FILE_CONCAT ("srbclient.h"     ${HDF_PREFIX}_HAVE_SRBCLIENT_H)
-CHECK_INCLUDE_FILE_CONCAT ("string.h"        ${HDF_PREFIX}_HAVE_STRING_H)
-CHECK_INCLUDE_FILE_CONCAT ("strings.h"       ${HDF_PREFIX}_HAVE_STRINGS_H)
-CHECK_INCLUDE_FILE_CONCAT ("stdlib.h"        ${HDF_PREFIX}_HAVE_STDLIB_H)
-CHECK_INCLUDE_FILE_CONCAT ("memory.h"        ${HDF_PREFIX}_HAVE_MEMORY_H)
-CHECK_INCLUDE_FILE_CONCAT ("dlfcn.h"         ${HDF_PREFIX}_HAVE_DLFCN_H)
-CHECK_INCLUDE_FILE_CONCAT ("inttypes.h"      ${HDF_PREFIX}_HAVE_INTTYPES_H)
-CHECK_INCLUDE_FILE_CONCAT ("netinet/in.h"    ${HDF_PREFIX}_HAVE_NETINET_IN_H)
-
-#-----------------------------------------------------------------------------
-=======
->>>>>>> a08ab621
 #  Check for large file support
 #-----------------------------------------------------------------------------
 
